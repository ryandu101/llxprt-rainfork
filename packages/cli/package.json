--- conflicted
+++ resolved
@@ -1,13 +1,7 @@
 {
-<<<<<<< HEAD
   "name": "@vybestack/llxprt-code",
-  "version": "0.1.13",
+  "version": "0.1.14",
   "description": "LLxprt Code",
-=======
-  "name": "@google/gemini-cli",
-  "version": "0.1.14",
-  "description": "Gemini CLI",
->>>>>>> 3a224d49
   "repository": {
     "type": "git",
     "url": "git+https://github.com/acoliver/llxprt-code.git"
@@ -39,21 +33,13 @@
     "dist"
   ],
   "config": {
-<<<<<<< HEAD
-    "sandboxImageUri": "ghcr.io/acoliver/llxprt-code/sandbox:0.1.13"
+    "sandboxImageUri": "ghcr.io/acoliver/llxprt-code/sandbox:0.1.14"
   },
   "dependencies": {
     "@anthropic-ai/sdk": "^0.55.1",
     "@dqbd/tiktoken": "^1.0.21",
-    "@google/genai": "^1.8.0",
-=======
-    "sandboxImageUri": "us-docker.pkg.dev/gemini-code-dev/gemini-cli/sandbox:0.1.14"
-  },
-  "dependencies": {
-    "@google/gemini-cli-core": "file:../core",
     "@google/genai": "1.9.0",
     "@iarna/toml": "^2.2.5",
->>>>>>> 3a224d49
     "@types/update-notifier": "^6.0.8",
     "@vybestack/llxprt-code-core": "file:../core",
     "chalk": "^5.3.0",
