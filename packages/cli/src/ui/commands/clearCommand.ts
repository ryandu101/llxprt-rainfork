--- conflicted
+++ resolved
@@ -4,13 +4,8 @@
  * SPDX-License-Identifier: Apache-2.0
  */
 
-<<<<<<< HEAD
 import { uiTelemetryService } from '@vybestack/llxprt-code-core';
-import { SlashCommand } from './types.js';
-=======
-import { uiTelemetryService } from '@google/gemini-cli-core';
 import { CommandKind, SlashCommand } from './types.js';
->>>>>>> 3a224d49
 
 export const clearCommand: SlashCommand = {
   name: 'clear',
