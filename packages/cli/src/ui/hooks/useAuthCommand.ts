--- conflicted
+++ resolved
@@ -11,14 +11,10 @@
   Config,
   clearCachedCredentialFile,
   getErrorMessage,
-<<<<<<< HEAD
+  shouldAttemptBrowserLaunch,
 } from '@vybestack/llxprt-code-core';
 import { useAppDispatch } from '../contexts/AppDispatchContext.js';
 import { AppState } from '../reducers/appReducer.js';
-=======
-  shouldAttemptBrowserLaunch,
-} from '@google/gemini-cli-core';
->>>>>>> f650be2c
 import { runExitCleanup } from '../../utils/cleanup.js';
 
 export const useAuthCommand = (
