/**
 * @license
 * Copyright 2025 Google LLC
 * SPDX-License-Identifier: Apache-2.0
 */

import { useState, useEffect, useCallback, useMemo } from 'react';
import * as fs from 'fs/promises';
import * as path from 'path';
import { glob } from 'glob';
import {
  isNodeError,
  escapePath,
  unescapePath,
  getErrorMessage,
  Config,
  FileDiscoveryService,
<<<<<<< HEAD
} from '@vybestack/llxprt-code-core';
=======
  DEFAULT_FILE_FILTERING_OPTIONS,
} from '@google/gemini-cli-core';
>>>>>>> 3a224d49
import {
  MAX_SUGGESTIONS_TO_SHOW,
  Suggestion,
} from '../components/SuggestionsDisplay.js';
import { CommandContext, SlashCommand } from '../commands/types.js';
import { TextBuffer } from '../components/shared/text-buffer.js';
import { isSlashCommand } from '../utils/commandUtils.js';
import { toCodePoints } from '../utils/textUtils.js';

export interface UseCompletionReturn {
  suggestions: Suggestion[];
  activeSuggestionIndex: number;
  visibleStartIndex: number;
  showSuggestions: boolean;
  isLoadingSuggestions: boolean;
  isPerfectMatch: boolean;
  setActiveSuggestionIndex: React.Dispatch<React.SetStateAction<number>>;
  setShowSuggestions: React.Dispatch<React.SetStateAction<boolean>>;
  resetCompletionState: () => void;
  navigateUp: () => void;
  navigateDown: () => void;
  handleAutocomplete: (indexToUse: number) => void;
}

export function useCompletion(
  buffer: TextBuffer,
  cwd: string,
  slashCommands: readonly SlashCommand[],
  commandContext: CommandContext,
  config?: Config,
): UseCompletionReturn {
  const [suggestions, setSuggestions] = useState<Suggestion[]>([]);
  const [activeSuggestionIndex, setActiveSuggestionIndex] =
    useState<number>(-1);
  const [visibleStartIndex, setVisibleStartIndex] = useState<number>(0);
  const [showSuggestions, setShowSuggestions] = useState<boolean>(false);
  const [isLoadingSuggestions, setIsLoadingSuggestions] =
    useState<boolean>(false);
  const [isPerfectMatch, setIsPerfectMatch] = useState<boolean>(false);

  const resetCompletionState = useCallback(() => {
    setSuggestions([]);
    setActiveSuggestionIndex(-1);
    setVisibleStartIndex(0);
    setShowSuggestions(false);
    setIsLoadingSuggestions(false);
    setIsPerfectMatch(false);
  }, []);

  const navigateUp = useCallback(() => {
    if (suggestions.length === 0) return;

    setActiveSuggestionIndex((prevActiveIndex) => {
      // Calculate new active index, handling wrap-around
      const newActiveIndex =
        prevActiveIndex <= 0 ? suggestions.length - 1 : prevActiveIndex - 1;

      // Adjust scroll position based on the new active index
      setVisibleStartIndex((prevVisibleStart) => {
        // Case 1: Wrapped around to the last item
        if (
          newActiveIndex === suggestions.length - 1 &&
          suggestions.length > MAX_SUGGESTIONS_TO_SHOW
        ) {
          return Math.max(0, suggestions.length - MAX_SUGGESTIONS_TO_SHOW);
        }
        // Case 2: Scrolled above the current visible window
        if (newActiveIndex < prevVisibleStart) {
          return newActiveIndex;
        }
        // Otherwise, keep the current scroll position
        return prevVisibleStart;
      });

      return newActiveIndex;
    });
  }, [suggestions.length]);

  const navigateDown = useCallback(() => {
    if (suggestions.length === 0) return;

    setActiveSuggestionIndex((prevActiveIndex) => {
      // Calculate new active index, handling wrap-around
      const newActiveIndex =
        prevActiveIndex >= suggestions.length - 1 ? 0 : prevActiveIndex + 1;

      // Adjust scroll position based on the new active index
      setVisibleStartIndex((prevVisibleStart) => {
        // Case 1: Wrapped around to the first item
        if (
          newActiveIndex === 0 &&
          suggestions.length > MAX_SUGGESTIONS_TO_SHOW
        ) {
          return 0;
        }
        // Case 2: Scrolled below the current visible window
        const visibleEndIndex = prevVisibleStart + MAX_SUGGESTIONS_TO_SHOW;
        if (newActiveIndex >= visibleEndIndex) {
          return newActiveIndex - MAX_SUGGESTIONS_TO_SHOW + 1;
        }
        // Otherwise, keep the current scroll position
        return prevVisibleStart;
      });

      return newActiveIndex;
    });
  }, [suggestions.length]);

  // Check if cursor is after @ or / without unescaped spaces
  const isActive = useMemo(() => {
    if (isSlashCommand(buffer.text.trim())) {
      return true;
    }

    // For other completions like '@', we search backwards from the cursor.
    const [row, col] = buffer.cursor;
    const currentLine = buffer.lines[row] || '';
    const codePoints = toCodePoints(currentLine);

    for (let i = col - 1; i >= 0; i--) {
      const char = codePoints[i];

      if (char === ' ') {
        // Check for unescaped spaces.
        let backslashCount = 0;
        for (let j = i - 1; j >= 0 && codePoints[j] === '\\'; j--) {
          backslashCount++;
        }
        if (backslashCount % 2 === 0) {
          return false; // Inactive on unescaped space.
        }
      } else if (char === '@') {
        // Active if we find an '@' before any unescaped space.
        return true;
      }
    }

    return false;
  }, [buffer.text, buffer.cursor, buffer.lines]);

  useEffect(() => {
    if (!isActive) {
      resetCompletionState();
      return;
    }

    const trimmedQuery = buffer.text.trimStart();

    if (trimmedQuery.startsWith('/')) {
      // Always reset perfect match at the beginning of processing.
      setIsPerfectMatch(false);

      const fullPath = trimmedQuery.substring(1);
      const hasTrailingSpace = trimmedQuery.endsWith(' ');

      // Get all non-empty parts of the command.
      const rawParts = fullPath.split(/\s+/).filter((p) => p);

      let commandPathParts = rawParts;
      let partial = '';

      // If there's no trailing space, the last part is potentially a partial segment.
      // We tentatively separate it.
      if (!hasTrailingSpace && rawParts.length > 0) {
        partial = rawParts[rawParts.length - 1];
        commandPathParts = rawParts.slice(0, -1);
      }

      // Traverse the Command Tree using the tentative completed path
      let currentLevel: readonly SlashCommand[] | undefined = slashCommands;
      let leafCommand: SlashCommand | null = null;

      for (const part of commandPathParts) {
        if (!currentLevel) {
          leafCommand = null;
          currentLevel = [];
          break;
        }
        const found: SlashCommand | undefined = currentLevel.find(
          (cmd) => cmd.name === part || cmd.altNames?.includes(part),
        );
        if (found) {
          leafCommand = found;
          currentLevel = found.subCommands as
            | readonly SlashCommand[]
            | undefined;
        } else {
          leafCommand = null;
          currentLevel = [];
          break;
        }
      }

      // Handle the Ambiguous Case
      if (!hasTrailingSpace && currentLevel) {
        const exactMatchAsParent = currentLevel.find(
          (cmd) =>
            (cmd.name === partial || cmd.altNames?.includes(partial)) &&
            cmd.subCommands,
        );

        if (exactMatchAsParent) {
          // It's a perfect match for a parent command. Override our initial guess.
          // Treat it as a completed command path.
          leafCommand = exactMatchAsParent;
          currentLevel = exactMatchAsParent.subCommands;
          partial = ''; // We now want to suggest ALL of its sub-commands.
        }
      }

      // Check for perfect, executable match
      if (!hasTrailingSpace) {
        if (leafCommand && partial === '' && leafCommand.action) {
          // Case: /command<enter> - command has action, no sub-commands were suggested
          setIsPerfectMatch(true);
        } else if (currentLevel) {
          // Case: /command subcommand<enter>
          const perfectMatch = currentLevel.find(
            (cmd) =>
              (cmd.name === partial || cmd.altNames?.includes(partial)) &&
              cmd.action,
          );
          if (perfectMatch) {
            setIsPerfectMatch(true);
          }
        }
      }

      const depth = commandPathParts.length;

      // Provide Suggestions based on the now-corrected context

      // Argument Completion
      if (
        leafCommand?.completion &&
        (hasTrailingSpace ||
          (rawParts.length > depth && depth > 0 && partial !== ''))
      ) {
        const fetchAndSetSuggestions = async () => {
          setIsLoadingSuggestions(true);
          const argString = rawParts.slice(depth).join(' ');
          const results =
            (await leafCommand!.completion!(commandContext, argString)) || [];
          const finalSuggestions = results.map((s) => ({ label: s, value: s }));
          setSuggestions(finalSuggestions);
          setShowSuggestions(finalSuggestions.length > 0);
          setActiveSuggestionIndex(finalSuggestions.length > 0 ? 0 : -1);
          setIsLoadingSuggestions(false);
        };
        fetchAndSetSuggestions();
        return;
      }

      // Command/Sub-command Completion
      const commandsToSearch = currentLevel || [];
      if (commandsToSearch.length > 0) {
        let potentialSuggestions = commandsToSearch.filter(
          (cmd) =>
            cmd.description &&
            (cmd.name.startsWith(partial) ||
              cmd.altNames?.some((alt) => alt.startsWith(partial))),
        );

        // If a user's input is an exact match and it is a leaf command,
        // enter should submit immediately.
        if (potentialSuggestions.length > 0 && !hasTrailingSpace) {
          const perfectMatch = potentialSuggestions.find(
            (s) => s.name === partial || s.altNames?.includes(partial),
          );
          if (perfectMatch && perfectMatch.action) {
            potentialSuggestions = [];
          }
        }

        const finalSuggestions = potentialSuggestions.map((cmd) => ({
          label: cmd.name,
          value: cmd.name,
          description: cmd.description,
        }));

        setSuggestions(finalSuggestions);
        setShowSuggestions(finalSuggestions.length > 0);
        setActiveSuggestionIndex(finalSuggestions.length > 0 ? 0 : -1);
        setIsLoadingSuggestions(false);
        return;
      }

      // If we fall through, no suggestions are available.
      resetCompletionState();
      return;
    }

    // Handle At Command Completion
    const atIndex = buffer.text.lastIndexOf('@');
    if (atIndex === -1) {
      resetCompletionState();
      return;
    }

    const partialPath = buffer.text.substring(atIndex + 1);
    const lastSlashIndex = partialPath.lastIndexOf('/');
    const baseDirRelative =
      lastSlashIndex === -1
        ? '.'
        : partialPath.substring(0, lastSlashIndex + 1);
    const prefix = unescapePath(
      lastSlashIndex === -1
        ? partialPath
        : partialPath.substring(lastSlashIndex + 1),
    );

    const baseDirAbsolute = path.resolve(cwd, baseDirRelative);

    let isMounted = true;

    const findFilesRecursively = async (
      startDir: string,
      searchPrefix: string,
      fileDiscovery: FileDiscoveryService | null,
      filterOptions: {
        respectGitIgnore?: boolean;
        respectGeminiIgnore?: boolean;
      },
      currentRelativePath = '',
      depth = 0,
      maxDepth = 10, // Limit recursion depth
      maxResults = 50, // Limit number of results
    ): Promise<Suggestion[]> => {
      if (depth > maxDepth) {
        return [];
      }

      const lowerSearchPrefix = searchPrefix.toLowerCase();
      let foundSuggestions: Suggestion[] = [];
      try {
        const entries = await fs.readdir(startDir, { withFileTypes: true });
        for (const entry of entries) {
          if (foundSuggestions.length >= maxResults) break;

          const entryPathRelative = path.join(currentRelativePath, entry.name);
          const entryPathFromRoot = path.relative(
            cwd,
            path.join(startDir, entry.name),
          );

          // Conditionally ignore dotfiles
          if (!searchPrefix.startsWith('.') && entry.name.startsWith('.')) {
            continue;
          }

          // Check if this entry should be ignored by filtering options
          if (
            fileDiscovery &&
            fileDiscovery.shouldIgnoreFile(entryPathFromRoot, filterOptions)
          ) {
            continue;
          }

          if (entry.name.toLowerCase().startsWith(lowerSearchPrefix)) {
            foundSuggestions.push({
              label: entryPathRelative + (entry.isDirectory() ? '/' : ''),
              value: escapePath(
                entryPathRelative + (entry.isDirectory() ? '/' : ''),
              ),
            });
          }
          if (
            entry.isDirectory() &&
            entry.name !== 'node_modules' &&
            !entry.name.startsWith('.')
          ) {
            if (foundSuggestions.length < maxResults) {
              foundSuggestions = foundSuggestions.concat(
                await findFilesRecursively(
                  path.join(startDir, entry.name),
                  searchPrefix, // Pass original searchPrefix for recursive calls
                  fileDiscovery,
                  filterOptions,
                  entryPathRelative,
                  depth + 1,
                  maxDepth,
                  maxResults - foundSuggestions.length,
                ),
              );
            }
          }
        }
      } catch (_err) {
        // Ignore errors like permission denied or ENOENT during recursive search
      }
      return foundSuggestions.slice(0, maxResults);
    };

    const findFilesWithGlob = async (
      searchPrefix: string,
      fileDiscoveryService: FileDiscoveryService,
      filterOptions: {
        respectGitIgnore?: boolean;
        respectGeminiIgnore?: boolean;
      },
      maxResults = 50,
    ): Promise<Suggestion[]> => {
      const globPattern = `**/${searchPrefix}*`;
      const files = await glob(globPattern, {
        cwd,
        dot: searchPrefix.startsWith('.'),
        nocase: true,
      });

      const suggestions: Suggestion[] = files
        .map((file: string) => ({
          label: file,
          value: escapePath(file),
        }))
        .filter((s) => {
          if (fileDiscoveryService) {
            return !fileDiscoveryService.shouldIgnoreFile(
              s.label,
              filterOptions,
            ); // relative path
          }
          return true;
        })
        .slice(0, maxResults);

      return suggestions;
    };

    const fetchSuggestions = async () => {
      setIsLoadingSuggestions(true);
      let fetchedSuggestions: Suggestion[] = [];

      const fileDiscoveryService = config ? config.getFileService() : null;
      const enableRecursiveSearch =
        config?.getEnableRecursiveFileSearch() ?? true;
      const filterOptions =
        config?.getFileFilteringOptions() ?? DEFAULT_FILE_FILTERING_OPTIONS;

      try {
        // If there's no slash, or it's the root, do a recursive search from cwd
        if (
          partialPath.indexOf('/') === -1 &&
          prefix &&
          enableRecursiveSearch
        ) {
          if (fileDiscoveryService) {
            fetchedSuggestions = await findFilesWithGlob(
              prefix,
              fileDiscoveryService,
              filterOptions,
            );
          } else {
            fetchedSuggestions = await findFilesRecursively(
              cwd,
              prefix,
              null,
              filterOptions,
            );
          }
        } else {
          // Original behavior: list files in the specific directory
          const lowerPrefix = prefix.toLowerCase();
          const entries = await fs.readdir(baseDirAbsolute, {
            withFileTypes: true,
          });

          // Filter entries using git-aware filtering
          const filteredEntries = [];
          for (const entry of entries) {
            // Conditionally ignore dotfiles
            if (!prefix.startsWith('.') && entry.name.startsWith('.')) {
              continue;
            }
            if (!entry.name.toLowerCase().startsWith(lowerPrefix)) continue;

            const relativePath = path.relative(
              cwd,
              path.join(baseDirAbsolute, entry.name),
            );
            if (
              fileDiscoveryService &&
              fileDiscoveryService.shouldIgnoreFile(relativePath, filterOptions)
            ) {
              continue;
            }

            filteredEntries.push(entry);
          }

          fetchedSuggestions = filteredEntries.map((entry) => {
            const label = entry.isDirectory() ? entry.name + '/' : entry.name;
            return {
              label,
              value: escapePath(label), // Value for completion should be just the name part
            };
          });
        }

        // Like glob, we always return forwardslashes, even in windows.
        fetchedSuggestions = fetchedSuggestions.map((suggestion) => ({
          ...suggestion,
          label: suggestion.label.replace(/\\/g, '/'),
          value: suggestion.value.replace(/\\/g, '/'),
        }));

        // Sort by depth, then directories first, then alphabetically
        fetchedSuggestions.sort((a, b) => {
          const depthA = (a.label.match(/\//g) || []).length;
          const depthB = (b.label.match(/\//g) || []).length;

          if (depthA !== depthB) {
            return depthA - depthB;
          }

          const aIsDir = a.label.endsWith('/');
          const bIsDir = b.label.endsWith('/');
          if (aIsDir && !bIsDir) return -1;
          if (!aIsDir && bIsDir) return 1;

          // exclude extension when comparing
          const filenameA = a.label.substring(
            0,
            a.label.length - path.extname(a.label).length,
          );
          const filenameB = b.label.substring(
            0,
            b.label.length - path.extname(b.label).length,
          );

          return (
            filenameA.localeCompare(filenameB) || a.label.localeCompare(b.label)
          );
        });

        if (isMounted) {
          setSuggestions(fetchedSuggestions);
          setShowSuggestions(fetchedSuggestions.length > 0);
          setActiveSuggestionIndex(fetchedSuggestions.length > 0 ? 0 : -1);
          setVisibleStartIndex(0);
        }
      } catch (error: unknown) {
        if (isNodeError(error) && error.code === 'ENOENT') {
          if (isMounted) {
            setSuggestions([]);
            setShowSuggestions(false);
          }
        } else {
          console.error(
            `Error fetching completion suggestions for ${partialPath}: ${getErrorMessage(error)}`,
          );
          if (isMounted) {
            resetCompletionState();
          }
        }
      }
      if (isMounted) {
        setIsLoadingSuggestions(false);
      }
    };

    const debounceTimeout = setTimeout(fetchSuggestions, 100);

    return () => {
      isMounted = false;
      clearTimeout(debounceTimeout);
    };
  }, [
    buffer.text,
    cwd,
    isActive,
    resetCompletionState,
    slashCommands,
    commandContext,
    config,
  ]);

  const handleAutocomplete = useCallback(
    (indexToUse: number) => {
      if (indexToUse < 0 || indexToUse >= suggestions.length) {
        return;
      }
      const query = buffer.text;
      const suggestion = suggestions[indexToUse].value;

      if (query.trimStart().startsWith('/')) {
        const hasTrailingSpace = query.endsWith(' ');
        const parts = query
          .trimStart()
          .substring(1)
          .split(/\s+/)
          .filter(Boolean);

        let isParentPath = false;
        // If there's no trailing space, we need to check if the current query
        // is already a complete path to a parent command.
        if (!hasTrailingSpace) {
          let currentLevel: readonly SlashCommand[] | undefined = slashCommands;
          for (let i = 0; i < parts.length; i++) {
            const part = parts[i];
            const found: SlashCommand | undefined = currentLevel?.find(
              (cmd) => cmd.name === part || cmd.altNames?.includes(part),
            );

            if (found) {
              if (i === parts.length - 1 && found.subCommands) {
                isParentPath = true;
              }
              currentLevel = found.subCommands as
                | readonly SlashCommand[]
                | undefined;
            } else {
              // Path is invalid, so it can't be a parent path.
              currentLevel = undefined;
              break;
            }
          }
        }

        // Determine the base path of the command.
        // - If there's a trailing space, the whole command is the base.
        // - If it's a known parent path, the whole command is the base.
        // - Otherwise, the base is everything EXCEPT the last partial part.
        const basePath =
          hasTrailingSpace || isParentPath ? parts : parts.slice(0, -1);
        const newValue = `/${[...basePath, suggestion].join(' ')}`;

        buffer.setText(newValue);
      } else {
        const atIndex = query.lastIndexOf('@');
        if (atIndex === -1) return;
        const pathPart = query.substring(atIndex + 1);
        const lastSlashIndexInPath = pathPart.lastIndexOf('/');
        let autoCompleteStartIndex = atIndex + 1;
        if (lastSlashIndexInPath !== -1) {
          autoCompleteStartIndex += lastSlashIndexInPath + 1;
        }
        buffer.replaceRangeByOffset(
          autoCompleteStartIndex,
          buffer.text.length,
          suggestion,
        );
      }
      resetCompletionState();
    },
    [resetCompletionState, buffer, suggestions, slashCommands],
  );

  return {
    suggestions,
    activeSuggestionIndex,
    visibleStartIndex,
    showSuggestions,
    isLoadingSuggestions,
    isPerfectMatch,
    setActiveSuggestionIndex,
    setShowSuggestions,
    resetCompletionState,
    navigateUp,
    navigateDown,
    handleAutocomplete,
  };
}<|MERGE_RESOLUTION|>--- conflicted
+++ resolved
@@ -15,12 +15,8 @@
   getErrorMessage,
   Config,
   FileDiscoveryService,
-<<<<<<< HEAD
+  DEFAULT_FILE_FILTERING_OPTIONS,
 } from '@vybestack/llxprt-code-core';
-=======
-  DEFAULT_FILE_FILTERING_OPTIONS,
-} from '@google/gemini-cli-core';
->>>>>>> 3a224d49
 import {
   MAX_SUGGESTIONS_TO_SHOW,
   Suggestion,
