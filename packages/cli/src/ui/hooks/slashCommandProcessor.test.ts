/**
 * @license
 * Copyright 2025 Google LLC
 * SPDX-License-Identifier: Apache-2.0
 */

const { mockProcessExit } = vi.hoisted(() => ({
  mockProcessExit: vi.fn((_code?: number): never => undefined as never),
}));

vi.mock('node:process', () => ({
  default: {
    exit: mockProcessExit,
  },
}));

<<<<<<< HEAD
vi.mock('node:fs/promises', async () => {
  const actual =
    await vi.importActual<typeof import('node:fs/promises')>(
      'node:fs/promises',
    );
  return {
    ...actual,
    readFile: vi.fn(),
    writeFile: vi.fn(),
    mkdir: vi.fn(),
  };
});
=======
const mockBuiltinLoadCommands = vi.fn();
vi.mock('../../services/BuiltinCommandLoader.js', () => ({
  BuiltinCommandLoader: vi.fn().mockImplementation(() => ({
    loadCommands: mockBuiltinLoadCommands,
  })),
}));
>>>>>>> 3a224d49

const mockFileLoadCommands = vi.fn();
vi.mock('../../services/FileCommandLoader.js', () => ({
  FileCommandLoader: vi.fn().mockImplementation(() => ({
    loadCommands: mockFileLoadCommands,
  })),
}));

<<<<<<< HEAD
import { act, renderHook } from '@testing-library/react';
import { vi, describe, it, expect, beforeEach, beforeAll, Mock } from 'vitest';
import open from 'open';
import { useSlashCommandProcessor } from './slashCommandProcessor.js';
import { SlashCommandProcessorResult } from '../types.js';
import { Config, GeminiClient } from '@vybestack/llxprt-code-core';
import { useSessionStats } from '../contexts/SessionContext.js';
import { LoadedSettings } from '../../config/settings.js';
import * as ShowMemoryCommandModule from './useShowMemoryCommand.js';
import { CommandService } from '../../services/CommandService.js';
import { SlashCommand } from '../commands/types.js';

=======
>>>>>>> 3a224d49
vi.mock('../contexts/SessionContext.js', () => ({
  useSessionStats: vi.fn(() => ({ stats: {} })),
}));

<<<<<<< HEAD
vi.mock('open', () => ({
  default: vi.fn(),
}));

vi.mock('@vybestack/llxprt-code-core', async (importOriginal) => {
  const actual =
    await importOriginal<typeof import('@vybestack/llxprt-code-core')>();
  return {
    ...actual,
  };
});

describe('useSlashCommandProcessor', () => {
  let mockAddItem: ReturnType<typeof vi.fn>;
  let mockClearItems: ReturnType<typeof vi.fn>;
  let mockLoadHistory: ReturnType<typeof vi.fn>;
  let mockRefreshStatic: ReturnType<typeof vi.fn>;
  let mockSetShowHelp: ReturnType<typeof vi.fn>;
  let mockOnDebugMessage: ReturnType<typeof vi.fn>;
  let mockOpenThemeDialog: ReturnType<typeof vi.fn>;
  let mockOpenAuthDialog: ReturnType<typeof vi.fn>;
  let mockOpenEditorDialog: ReturnType<typeof vi.fn>;
  let mockOpenProviderDialog: ReturnType<typeof vi.fn>;
  let mockOpenProviderModelDialog: ReturnType<typeof vi.fn>;
  let mockPerformMemoryRefresh: ReturnType<typeof vi.fn>;
  let mockSetQuittingMessages: ReturnType<typeof vi.fn>;
  let mockTryCompressChat: ReturnType<typeof vi.fn>;
  let mockGeminiClient: GeminiClient;
  let mockConfig: Config;
  let mockCorgiMode: ReturnType<typeof vi.fn>;
  const mockUseSessionStats = useSessionStats as Mock;

  beforeEach(() => {
    vi.clearAllMocks();

    mockAddItem = vi.fn();
    mockClearItems = vi.fn();
    mockLoadHistory = vi.fn();
    mockRefreshStatic = vi.fn();
    mockSetShowHelp = vi.fn();
    mockOnDebugMessage = vi.fn();
    mockOpenThemeDialog = vi.fn();
    mockOpenAuthDialog = vi.fn();
    mockOpenEditorDialog = vi.fn();
    mockOpenProviderDialog = vi.fn();
    mockOpenProviderModelDialog = vi.fn();
    mockPerformMemoryRefresh = vi.fn();
    mockSetQuittingMessages = vi.fn();
    mockTryCompressChat = vi.fn();
    mockGeminiClient = {
      tryCompressChat: mockTryCompressChat,
    } as unknown as GeminiClient;
    mockConfig = {
      getDebugMode: vi.fn(() => false),
      getGeminiClient: () => mockGeminiClient,
      getSandbox: vi.fn(() => 'test-sandbox'),
      getModel: vi.fn(() => 'test-model'),
      getProjectRoot: vi.fn(() => '/test/dir'),
      getCheckpointingEnabled: vi.fn(() => true),
      getBugCommand: vi.fn(() => undefined),
      getSessionId: vi.fn(() => 'test-session-id'),
      getIdeMode: vi.fn(() => false),
    } as unknown as Config;
    mockCorgiMode = vi.fn();
    mockUseSessionStats.mockReturnValue({
      stats: {
        sessionStartTime: new Date('2025-01-01T00:00:00.000Z'),
        cumulative: {
          promptCount: 0,
          promptTokenCount: 0,
          candidatesTokenCount: 0,
          totalTokenCount: 0,
          cachedContentTokenCount: 0,
          toolUsePromptTokenCount: 0,
          thoughtsTokenCount: 0,
        },
      },
    });

    (open as Mock).mockClear();
    mockProcessExit.mockClear();
    (ShowMemoryCommandModule.createShowMemoryAction as Mock).mockClear();
    process.env = { ...globalThis.process.env };
=======
import { act, renderHook, waitFor } from '@testing-library/react';
import { vi, describe, it, expect, beforeEach, type Mock } from 'vitest';
import { useSlashCommandProcessor } from './slashCommandProcessor.js';
import { CommandKind, SlashCommand } from '../commands/types.js';
import { Config } from '@google/gemini-cli-core';
import { LoadedSettings } from '../../config/settings.js';
import { MessageType } from '../types.js';
import { BuiltinCommandLoader } from '../../services/BuiltinCommandLoader.js';
import { FileCommandLoader } from '../../services/FileCommandLoader.js';

const createTestCommand = (
  overrides: Partial<SlashCommand>,
  kind: CommandKind = CommandKind.BUILT_IN,
): SlashCommand => ({
  name: 'test',
  description: 'a test command',
  kind,
  ...overrides,
});

describe('useSlashCommandProcessor', () => {
  const mockAddItem = vi.fn();
  const mockClearItems = vi.fn();
  const mockLoadHistory = vi.fn();
  const mockSetShowHelp = vi.fn();
  const mockOpenAuthDialog = vi.fn();
  const mockSetQuittingMessages = vi.fn();

  const mockConfig = {
    getProjectRoot: () => '/mock/cwd',
    getSessionId: () => 'test-session',
    getGeminiClient: () => ({
      setHistory: vi.fn().mockResolvedValue(undefined),
    }),
  } as unknown as Config;

  const mockSettings = {} as LoadedSettings;

  beforeEach(() => {
    vi.clearAllMocks();
    (vi.mocked(BuiltinCommandLoader) as Mock).mockClear();
    mockBuiltinLoadCommands.mockResolvedValue([]);
    mockFileLoadCommands.mockResolvedValue([]);
>>>>>>> 3a224d49
  });

  const setupProcessorHook = (
    builtinCommands: SlashCommand[] = [],
    fileCommands: SlashCommand[] = [],
  ) => {
    mockBuiltinLoadCommands.mockResolvedValue(Object.freeze(builtinCommands));
    mockFileLoadCommands.mockResolvedValue(Object.freeze(fileCommands));

    const { result } = renderHook(() =>
      useSlashCommandProcessor(
        mockConfig,
        mockSettings,
        mockAddItem,
        mockClearItems,
        mockLoadHistory,
        vi.fn(), // refreshStatic
        mockSetShowHelp,
        vi.fn(), // onDebugMessage
        vi.fn(), // openThemeDialog
        mockOpenAuthDialog,
<<<<<<< HEAD
        mockOpenEditorDialog,
        mockOpenProviderDialog,
        mockOpenProviderModelDialog,
        mockPerformMemoryRefresh,
        mockCorgiMode,
=======
        vi.fn(), // openEditorDialog
        vi.fn(), // toggleCorgiMode
>>>>>>> 3a224d49
        mockSetQuittingMessages,
        vi.fn(), // openPrivacyNotice
      ),
    );

    return result;
  };

  describe('Initialization and Command Loading', () => {
    it('should initialize CommandService with all required loaders', () => {
      setupProcessorHook();
      expect(BuiltinCommandLoader).toHaveBeenCalledWith(mockConfig);
      expect(FileCommandLoader).toHaveBeenCalledWith(mockConfig);
    });

    it('should call loadCommands and populate state after mounting', async () => {
      const testCommand = createTestCommand({ name: 'test' });
      const result = setupProcessorHook([testCommand]);

      await waitFor(() => {
        expect(result.current.slashCommands).toHaveLength(1);
      });

      expect(result.current.slashCommands[0]?.name).toBe('test');
      expect(mockBuiltinLoadCommands).toHaveBeenCalledTimes(1);
      expect(mockFileLoadCommands).toHaveBeenCalledTimes(1);
    });

    it('should provide an immutable array of commands to consumers', async () => {
      const testCommand = createTestCommand({ name: 'test' });
      const result = setupProcessorHook([testCommand]);

      await waitFor(() => {
        expect(result.current.slashCommands).toHaveLength(1);
      });

      const commands = result.current.slashCommands;

      expect(() => {
        // @ts-expect-error - We are intentionally testing a violation of the readonly type.
        commands.push(createTestCommand({ name: 'rogue' }));
      }).toThrow(TypeError);
    });

    it('should override built-in commands with file-based commands of the same name', async () => {
      const builtinAction = vi.fn();
      const fileAction = vi.fn();

      const builtinCommand = createTestCommand({
        name: 'override',
        description: 'builtin',
        action: builtinAction,
      });
      const fileCommand = createTestCommand(
        { name: 'override', description: 'file', action: fileAction },
        CommandKind.FILE,
      );

      const result = setupProcessorHook([builtinCommand], [fileCommand]);

      await waitFor(() => {
        // The service should only return one command with the name 'override'
        expect(result.current.slashCommands).toHaveLength(1);
      });

      await act(async () => {
        await result.current.handleSlashCommand('/override');
      });

      // Only the file-based command's action should be called.
      expect(fileAction).toHaveBeenCalledTimes(1);
      expect(builtinAction).not.toHaveBeenCalled();
    });
  });

  describe('Command Execution Logic', () => {
    it('should display an error for an unknown command', async () => {
      const result = setupProcessorHook();
      await waitFor(() => expect(result.current.slashCommands).toBeDefined());

      await act(async () => {
        await result.current.handleSlashCommand('/nonexistent');
      });

      // Expect 2 calls: one for the user's input, one for the error message.
      expect(mockAddItem).toHaveBeenCalledTimes(2);
      expect(mockAddItem).toHaveBeenLastCalledWith(
        {
          type: MessageType.ERROR,
          text: 'Unknown command: /nonexistent',
        },
        expect.any(Number),
      );
    });

    it('should display help for a parent command invoked without a subcommand', async () => {
      const parentCommand: SlashCommand = {
        name: 'parent',
        description: 'a parent command',
        kind: CommandKind.BUILT_IN,
        subCommands: [
          {
            name: 'child1',
            description: 'First child.',
            kind: CommandKind.BUILT_IN,
          },
        ],
      };
      const result = setupProcessorHook([parentCommand]);
      await waitFor(() => expect(result.current.slashCommands).toHaveLength(1));

      await act(async () => {
        await result.current.handleSlashCommand('/parent');
      });

      expect(mockAddItem).toHaveBeenCalledTimes(2);
      expect(mockAddItem).toHaveBeenLastCalledWith(
        {
          type: MessageType.INFO,
          text: expect.stringContaining(
            "Command '/parent' requires a subcommand.",
          ),
        },
        expect.any(Number),
      );
    });

    it('should correctly find and execute a nested subcommand', async () => {
      const childAction = vi.fn();
      const parentCommand: SlashCommand = {
        name: 'parent',
        description: 'a parent command',
        kind: CommandKind.BUILT_IN,
        subCommands: [
          {
            name: 'child',
            description: 'a child command',
            kind: CommandKind.BUILT_IN,
            action: childAction,
          },
        ],
      };
      const result = setupProcessorHook([parentCommand]);
      await waitFor(() => expect(result.current.slashCommands).toHaveLength(1));

      await act(async () => {
        await result.current.handleSlashCommand('/parent child with args');
      });

      expect(childAction).toHaveBeenCalledTimes(1);

      expect(childAction).toHaveBeenCalledWith(
        expect.objectContaining({
          services: expect.objectContaining({
            config: mockConfig,
          }),
          ui: expect.objectContaining({
            addItem: mockAddItem,
          }),
        }),
        'with args',
      );
    });
  });

  describe('Action Result Handling', () => {
    it('should handle "dialog: help" action', async () => {
      const command = createTestCommand({
        name: 'helpcmd',
        action: vi.fn().mockResolvedValue({ type: 'dialog', dialog: 'help' }),
      });
      const result = setupProcessorHook([command]);
      await waitFor(() => expect(result.current.slashCommands).toHaveLength(1));

      await act(async () => {
        await result.current.handleSlashCommand('/helpcmd');
      });

      expect(mockSetShowHelp).toHaveBeenCalledWith(true);
    });

    it('should handle "load_history" action', async () => {
      const command = createTestCommand({
        name: 'load',
        action: vi.fn().mockResolvedValue({
          type: 'load_history',
          history: [{ type: MessageType.USER, text: 'old prompt' }],
          clientHistory: [{ role: 'user', parts: [{ text: 'old prompt' }] }],
        }),
      });
      const result = setupProcessorHook([command]);
      await waitFor(() => expect(result.current.slashCommands).toHaveLength(1));

      await act(async () => {
        await result.current.handleSlashCommand('/load');
      });

      expect(mockClearItems).toHaveBeenCalledTimes(1);
      expect(mockAddItem).toHaveBeenCalledWith(
        { type: 'user', text: 'old prompt' },
        expect.any(Number),
      );
    });

    describe('with fake timers', () => {
      // This test needs to let the async `waitFor` complete with REAL timers
      // before switching to FAKE timers to test setTimeout.
      it('should handle a "quit" action', async () => {
        const quitAction = vi
          .fn()
          .mockResolvedValue({ type: 'quit', messages: [] });
        const command = createTestCommand({
          name: 'exit',
          action: quitAction,
        });
        const result = setupProcessorHook([command]);

        await waitFor(() =>
          expect(result.current.slashCommands).toHaveLength(1),
        );

        vi.useFakeTimers();

        try {
          await act(async () => {
            await result.current.handleSlashCommand('/exit');
          });

          await act(async () => {
            await vi.advanceTimersByTimeAsync(200);
          });

          expect(mockSetQuittingMessages).toHaveBeenCalledWith([]);
          expect(mockProcessExit).toHaveBeenCalledWith(0);
        } finally {
          vi.useRealTimers();
        }
      });
    });

    it('should handle "submit_prompt" action returned from a file-based command', async () => {
      const fileCommand = createTestCommand(
        {
          name: 'filecmd',
          description: 'A command from a file',
          action: async () => ({
            type: 'submit_prompt',
            content: 'The actual prompt from the TOML file.',
          }),
        },
        CommandKind.FILE,
      );

      const result = setupProcessorHook([], [fileCommand]);
      await waitFor(() => expect(result.current.slashCommands).toHaveLength(1));

      let actionResult;
      await act(async () => {
        actionResult = await result.current.handleSlashCommand('/filecmd');
      });

      expect(actionResult).toEqual({
        type: 'submit_prompt',
        content: 'The actual prompt from the TOML file.',
      });

      expect(mockAddItem).toHaveBeenCalledWith(
        { type: MessageType.USER, text: '/filecmd' },
        expect.any(Number),
      );
    });
  });

  describe('Command Parsing and Matching', () => {
    it('should be case-sensitive', async () => {
      const command = createTestCommand({ name: 'test' });
      const result = setupProcessorHook([command]);
      await waitFor(() => expect(result.current.slashCommands).toHaveLength(1));

      await act(async () => {
        // Use uppercase when command is lowercase
        await result.current.handleSlashCommand('/Test');
      });

      // It should fail and call addItem with an error
      expect(mockAddItem).toHaveBeenCalledWith(
        {
          type: MessageType.ERROR,
          text: 'Unknown command: /Test',
        },
        expect.any(Number),
      );
    });

    it('should correctly match an altName', async () => {
      const action = vi.fn();
      const command = createTestCommand({
        name: 'main',
        altNames: ['alias'],
        description: 'a command with an alias',
        action,
      });
      const result = setupProcessorHook([command]);
      await waitFor(() => expect(result.current.slashCommands).toHaveLength(1));

      await act(async () => {
        await result.current.handleSlashCommand('/alias');
      });

      expect(action).toHaveBeenCalledTimes(1);
      expect(mockAddItem).not.toHaveBeenCalledWith(
        expect.objectContaining({ type: MessageType.ERROR }),
      );
    });

    it('should handle extra whitespace around the command', async () => {
      const action = vi.fn();
      const command = createTestCommand({ name: 'test', action });
      const result = setupProcessorHook([command]);
      await waitFor(() => expect(result.current.slashCommands).toHaveLength(1));

      await act(async () => {
        await result.current.handleSlashCommand('  /test  with-args  ');
      });

      expect(action).toHaveBeenCalledWith(expect.anything(), 'with-args');
    });

    it('should handle `?` as a command prefix', async () => {
      const action = vi.fn();
      const command = createTestCommand({ name: 'help', action });
      const result = setupProcessorHook([command]);
      await waitFor(() => expect(result.current.slashCommands).toHaveLength(1));

      await act(async () => {
        await result.current.handleSlashCommand('?help');
      });

      expect(action).toHaveBeenCalledTimes(1);
    });
  });

  describe('Command Precedence', () => {
    it('should prioritize a command with a primary name over a command with a matching alias', async () => {
      const quitAction = vi.fn();
      const exitAction = vi.fn();

      const quitCommand = createTestCommand({
        name: 'quit',
        altNames: ['exit'],
        action: quitAction,
      });

      const exitCommand = createTestCommand(
        {
          name: 'exit',
          action: exitAction,
        },
        CommandKind.FILE,
      );

      // The order of commands in the final loaded array is not guaranteed,
      // so the test must work regardless of which comes first.
      const result = setupProcessorHook([quitCommand], [exitCommand]);

      await waitFor(() => {
        expect(result.current.slashCommands).toHaveLength(2);
      });

      await act(async () => {
        await result.current.handleSlashCommand('/exit');
      });

      // The action for the command whose primary name is 'exit' should be called.
      expect(exitAction).toHaveBeenCalledTimes(1);
      // The action for the command that has 'exit' as an alias should NOT be called.
      expect(quitAction).not.toHaveBeenCalled();
    });

    it('should add an overridden command to the history', async () => {
      const quitCommand = createTestCommand({
        name: 'quit',
        altNames: ['exit'],
        action: vi.fn(),
      });
      const exitCommand = createTestCommand(
        { name: 'exit', action: vi.fn() },
        CommandKind.FILE,
      );

      const result = setupProcessorHook([quitCommand], [exitCommand]);
      await waitFor(() => expect(result.current.slashCommands).toHaveLength(2));

      await act(async () => {
        await result.current.handleSlashCommand('/exit');
      });

      // It should be added to the history.
      expect(mockAddItem).toHaveBeenCalledWith(
        { type: MessageType.USER, text: '/exit' },
        expect.any(Number),
      );
    });
  });

  describe('Lifecycle', () => {
    it('should abort command loading when the hook unmounts', async () => {
      const abortSpy = vi.spyOn(AbortController.prototype, 'abort');
      const { unmount } = renderHook(() =>
        useSlashCommandProcessor(
          mockConfig,
          mockSettings,
          mockAddItem,
          mockClearItems,
          mockLoadHistory,
          vi.fn(), // refreshStatic
          mockSetShowHelp,
          vi.fn(), // onDebugMessage
          vi.fn(), // openThemeDialog
          mockOpenAuthDialog,
          vi.fn(), // openEditorDialog
          vi.fn(), // toggleCorgiMode
          mockSetQuittingMessages,
          vi.fn(), // openPrivacyNotice
        ),
      );

      unmount();

      expect(abortSpy).toHaveBeenCalledTimes(1);
    });
  });
});<|MERGE_RESOLUTION|>--- conflicted
+++ resolved
@@ -14,7 +14,20 @@
   },
 }));
 
-<<<<<<< HEAD
+const mockBuiltinLoadCommands = vi.fn();
+vi.mock('../../services/BuiltinCommandLoader.js', () => ({
+  BuiltinCommandLoader: vi.fn().mockImplementation(() => ({
+    loadCommands: mockBuiltinLoadCommands,
+  })),
+}));
+
+const mockFileLoadCommands = vi.fn();
+vi.mock('../../services/FileCommandLoader.js', () => ({
+  FileCommandLoader: vi.fn().mockImplementation(() => ({
+    loadCommands: mockFileLoadCommands,
+  })),
+}));
+
 vi.mock('node:fs/promises', async () => {
   const actual =
     await vi.importActual<typeof import('node:fs/promises')>(
@@ -27,42 +40,21 @@
     mkdir: vi.fn(),
   };
 });
-=======
-const mockBuiltinLoadCommands = vi.fn();
-vi.mock('../../services/BuiltinCommandLoader.js', () => ({
-  BuiltinCommandLoader: vi.fn().mockImplementation(() => ({
-    loadCommands: mockBuiltinLoadCommands,
-  })),
-}));
->>>>>>> 3a224d49
-
-const mockFileLoadCommands = vi.fn();
-vi.mock('../../services/FileCommandLoader.js', () => ({
-  FileCommandLoader: vi.fn().mockImplementation(() => ({
-    loadCommands: mockFileLoadCommands,
-  })),
-}));
-
-<<<<<<< HEAD
-import { act, renderHook } from '@testing-library/react';
-import { vi, describe, it, expect, beforeEach, beforeAll, Mock } from 'vitest';
-import open from 'open';
-import { useSlashCommandProcessor } from './slashCommandProcessor.js';
-import { SlashCommandProcessorResult } from '../types.js';
-import { Config, GeminiClient } from '@vybestack/llxprt-code-core';
-import { useSessionStats } from '../contexts/SessionContext.js';
-import { LoadedSettings } from '../../config/settings.js';
-import * as ShowMemoryCommandModule from './useShowMemoryCommand.js';
-import { CommandService } from '../../services/CommandService.js';
-import { SlashCommand } from '../commands/types.js';
-
-=======
->>>>>>> 3a224d49
+
+const mockGetCliVersionFn = vi.fn(() => Promise.resolve('0.1.0'));
+vi.mock('../../utils/version.js', () => ({
+  getCliVersion: (...args: []) => mockGetCliVersionFn(...args),
+}));
+
 vi.mock('../contexts/SessionContext.js', () => ({
   useSessionStats: vi.fn(() => ({ stats: {} })),
 }));
 
-<<<<<<< HEAD
+vi.mock('./useShowMemoryCommand.js', () => ({
+  SHOW_MEMORY_COMMAND_NAME: '/memory show',
+  createShowMemoryAction: vi.fn(() => vi.fn()),
+}));
+
 vi.mock('open', () => ({
   default: vi.fn(),
 }));
@@ -73,6 +65,31 @@
   return {
     ...actual,
   };
+});
+
+import { act, renderHook, waitFor } from '@testing-library/react';
+import { vi, describe, it, expect, beforeEach, type Mock } from 'vitest';
+import open from 'open';
+import { useSlashCommandProcessor } from './slashCommandProcessor.js';
+import { SlashCommandProcessorResult, MessageType } from '../types.js';
+import { Config, GeminiClient } from '@vybestack/llxprt-code-core';
+import { useSessionStats } from '../contexts/SessionContext.js';
+import { LoadedSettings } from '../../config/settings.js';
+import * as ShowMemoryCommandModule from './useShowMemoryCommand.js';
+import { CommandService } from '../../services/CommandService.js';
+import { CommandKind, SlashCommand } from '../commands/types.js';
+import { BuiltinCommandLoader } from '../../services/BuiltinCommandLoader.js';
+import { FileCommandLoader } from '../../services/FileCommandLoader.js';
+
+const createTestCommand = (
+  overrides: Partial<SlashCommand>,
+  kind: CommandKind = CommandKind.BUILT_IN,
+): SlashCommand => ({
+  name: 'test',
+  description: 'Test command',
+  kind,
+  action: vi.fn(),
+  ...overrides,
 });
 
 describe('useSlashCommandProcessor', () => {
@@ -89,15 +106,24 @@
   let mockOpenProviderModelDialog: ReturnType<typeof vi.fn>;
   let mockPerformMemoryRefresh: ReturnType<typeof vi.fn>;
   let mockSetQuittingMessages: ReturnType<typeof vi.fn>;
-  let mockTryCompressChat: ReturnType<typeof vi.fn>;
-  let mockGeminiClient: GeminiClient;
+  let mockOpenPrivacyNotice: ReturnType<typeof vi.fn>;
   let mockConfig: Config;
-  let mockCorgiMode: ReturnType<typeof vi.fn>;
-  const mockUseSessionStats = useSessionStats as Mock;
+  let mockSettings: LoadedSettings;
+  let mockLogger: ReturnType<typeof vi.fn>;
+  let mockGeminiClient: ReturnType<typeof vi.fn>;
+
+  beforeAll(() => {
+    global.process.env = {
+      GEMINI_SYSTEM_MD: '0',
+    };
+  });
 
   beforeEach(() => {
     vi.clearAllMocks();
-
+    (vi.mocked(BuiltinCommandLoader) as Mock).mockClear();
+    mockBuiltinLoadCommands.mockResolvedValue([]);
+    mockFileLoadCommands.mockResolvedValue([]);
+    
     mockAddItem = vi.fn();
     mockClearItems = vi.fn();
     mockLoadHistory = vi.fn();
@@ -111,547 +137,421 @@
     mockOpenProviderModelDialog = vi.fn();
     mockPerformMemoryRefresh = vi.fn();
     mockSetQuittingMessages = vi.fn();
-    mockTryCompressChat = vi.fn();
+    mockOpenPrivacyNotice = vi.fn();
+
     mockGeminiClient = {
-      tryCompressChat: mockTryCompressChat,
-    } as unknown as GeminiClient;
+      getChat: vi.fn(() => ({
+        getHistory: vi.fn(() => []),
+      })),
+      setHistory: vi.fn(),
+    };
+
+    mockLogger = {
+      initialize: vi.fn(),
+    };
+
     mockConfig = {
-      getDebugMode: vi.fn(() => false),
-      getGeminiClient: () => mockGeminiClient,
-      getSandbox: vi.fn(() => 'test-sandbox'),
-      getModel: vi.fn(() => 'test-model'),
-      getProjectRoot: vi.fn(() => '/test/dir'),
-      getCheckpointingEnabled: vi.fn(() => true),
-      getBugCommand: vi.fn(() => undefined),
-      getSessionId: vi.fn(() => 'test-session-id'),
-      getIdeMode: vi.fn(() => false),
+      getModel: vi.fn(() => 'mock-model'),
+      getProjectRoot: vi.fn(() => '/mock/project'),
+      getProjectTempDir: vi.fn(() => '/mock/project/.llxprt'),
+      getCheckpointingEnabled: vi.fn(() => false),
+      getActiveExtensions: vi.fn(() => []),
+      getMcpServers: vi.fn(() => ({})),
+      getToolRegistry: vi.fn(() => ({
+        getToolsByServer: vi.fn(() => []),
+        getAllTools: vi.fn(() => []),
+      })),
+      getSessionId: vi.fn(() => 'mock-session-id'),
+      getGeminiClient: vi.fn(() => mockGeminiClient),
+      getBugCommand: vi.fn(),
+      getCoreTools: vi.fn(() => []),
+      getExcludeTools: vi.fn(() => []),
     } as unknown as Config;
-    mockCorgiMode = vi.fn();
-    mockUseSessionStats.mockReturnValue({
-      stats: {
-        sessionStartTime: new Date('2025-01-01T00:00:00.000Z'),
-        cumulative: {
-          promptCount: 0,
-          promptTokenCount: 0,
-          candidatesTokenCount: 0,
-          totalTokenCount: 0,
-          cachedContentTokenCount: 0,
-          toolUsePromptTokenCount: 0,
-          thoughtsTokenCount: 0,
-        },
-      },
-    });
+
+    mockSettings = {} as LoadedSettings;
 
     (open as Mock).mockClear();
     mockProcessExit.mockClear();
     (ShowMemoryCommandModule.createShowMemoryAction as Mock).mockClear();
     process.env = { ...globalThis.process.env };
-=======
-import { act, renderHook, waitFor } from '@testing-library/react';
-import { vi, describe, it, expect, beforeEach, type Mock } from 'vitest';
-import { useSlashCommandProcessor } from './slashCommandProcessor.js';
-import { CommandKind, SlashCommand } from '../commands/types.js';
-import { Config } from '@google/gemini-cli-core';
-import { LoadedSettings } from '../../config/settings.js';
-import { MessageType } from '../types.js';
-import { BuiltinCommandLoader } from '../../services/BuiltinCommandLoader.js';
-import { FileCommandLoader } from '../../services/FileCommandLoader.js';
-
-const createTestCommand = (
-  overrides: Partial<SlashCommand>,
-  kind: CommandKind = CommandKind.BUILT_IN,
-): SlashCommand => ({
-  name: 'test',
-  description: 'a test command',
-  kind,
-  ...overrides,
-});
-
-describe('useSlashCommandProcessor', () => {
-  const mockAddItem = vi.fn();
-  const mockClearItems = vi.fn();
-  const mockLoadHistory = vi.fn();
-  const mockSetShowHelp = vi.fn();
-  const mockOpenAuthDialog = vi.fn();
-  const mockSetQuittingMessages = vi.fn();
-
-  const mockConfig = {
-    getProjectRoot: () => '/mock/cwd',
-    getSessionId: () => 'test-session',
-    getGeminiClient: () => ({
-      setHistory: vi.fn().mockResolvedValue(undefined),
-    }),
-  } as unknown as Config;
-
-  const mockSettings = {} as LoadedSettings;
-
-  beforeEach(() => {
-    vi.clearAllMocks();
-    (vi.mocked(BuiltinCommandLoader) as Mock).mockClear();
-    mockBuiltinLoadCommands.mockResolvedValue([]);
-    mockFileLoadCommands.mockResolvedValue([]);
->>>>>>> 3a224d49
   });
 
   const setupProcessorHook = (
     builtinCommands: SlashCommand[] = [],
     fileCommands: SlashCommand[] = [],
   ) => {
-    mockBuiltinLoadCommands.mockResolvedValue(Object.freeze(builtinCommands));
-    mockFileLoadCommands.mockResolvedValue(Object.freeze(fileCommands));
-
-    const { result } = renderHook(() =>
+    mockBuiltinLoadCommands.mockResolvedValue(builtinCommands);
+    mockFileLoadCommands.mockResolvedValue(fileCommands);
+
+    return renderHook(() =>
       useSlashCommandProcessor(
         mockConfig,
         mockSettings,
         mockAddItem,
         mockClearItems,
         mockLoadHistory,
-        vi.fn(), // refreshStatic
+        mockRefreshStatic,
         mockSetShowHelp,
-        vi.fn(), // onDebugMessage
-        vi.fn(), // openThemeDialog
+        mockOnDebugMessage,
+        mockOpenThemeDialog,
         mockOpenAuthDialog,
-<<<<<<< HEAD
         mockOpenEditorDialog,
         mockOpenProviderDialog,
         mockOpenProviderModelDialog,
         mockPerformMemoryRefresh,
-        mockCorgiMode,
-=======
-        vi.fn(), // openEditorDialog
-        vi.fn(), // toggleCorgiMode
->>>>>>> 3a224d49
         mockSetQuittingMessages,
-        vi.fn(), // openPrivacyNotice
+        mockOpenPrivacyNotice,
       ),
     );
-
-    return result;
   };
 
-  describe('Initialization and Command Loading', () => {
-    it('should initialize CommandService with all required loaders', () => {
-      setupProcessorHook();
-      expect(BuiltinCommandLoader).toHaveBeenCalledWith(mockConfig);
-      expect(FileCommandLoader).toHaveBeenCalledWith(mockConfig);
-    });
-
-    it('should call loadCommands and populate state after mounting', async () => {
-      const testCommand = createTestCommand({ name: 'test' });
-      const result = setupProcessorHook([testCommand]);
-
-      await waitFor(() => {
-        expect(result.current.slashCommands).toHaveLength(1);
-      });
-
-      expect(result.current.slashCommands[0]?.name).toBe('test');
-      expect(mockBuiltinLoadCommands).toHaveBeenCalledTimes(1);
-      expect(mockFileLoadCommands).toHaveBeenCalledTimes(1);
-    });
-
-    it('should provide an immutable array of commands to consumers', async () => {
-      const testCommand = createTestCommand({ name: 'test' });
-      const result = setupProcessorHook([testCommand]);
-
-      await waitFor(() => {
-        expect(result.current.slashCommands).toHaveLength(1);
-      });
-
-      const commands = result.current.slashCommands;
-
-      expect(() => {
-        // @ts-expect-error - We are intentionally testing a violation of the readonly type.
-        commands.push(createTestCommand({ name: 'rogue' }));
-      }).toThrow(TypeError);
-    });
-
-    it('should override built-in commands with file-based commands of the same name', async () => {
-      const builtinAction = vi.fn();
-      const fileAction = vi.fn();
-
+  describe('Command Loading', () => {
+    it('should load builtin and file commands', async () => {
+      const builtinCommand = createTestCommand({ name: 'builtin' });
+      const fileCommand = createTestCommand({ name: 'file' });
+
+      const { result } = setupProcessorHook([builtinCommand], [fileCommand]);
+
+      await waitFor(() => {
+        expect(result.current.slashCommands).toHaveLength(2);
+      });
+
+      expect(result.current.slashCommands).toContainEqual(
+        expect.objectContaining({ name: 'builtin' }),
+      );
+      expect(result.current.slashCommands).toContainEqual(
+        expect.objectContaining({ name: 'file' }),
+      );
+    });
+
+    it('should handle deduplication with file commands overriding builtin', async () => {
       const builtinCommand = createTestCommand({
-        name: 'override',
-        description: 'builtin',
-        action: builtinAction,
-      });
-      const fileCommand = createTestCommand(
-        { name: 'override', description: 'file', action: fileAction },
-        CommandKind.FILE,
-      );
-
-      const result = setupProcessorHook([builtinCommand], [fileCommand]);
-
-      await waitFor(() => {
-        // The service should only return one command with the name 'override'
-        expect(result.current.slashCommands).toHaveLength(1);
-      });
-
-      await act(async () => {
-        await result.current.handleSlashCommand('/override');
-      });
-
-      // Only the file-based command's action should be called.
-      expect(fileAction).toHaveBeenCalledTimes(1);
-      expect(builtinAction).not.toHaveBeenCalled();
-    });
-  });
-
-  describe('Command Execution Logic', () => {
-    it('should display an error for an unknown command', async () => {
-      const result = setupProcessorHook();
-      await waitFor(() => expect(result.current.slashCommands).toBeDefined());
-
-      await act(async () => {
-        await result.current.handleSlashCommand('/nonexistent');
-      });
-
-      // Expect 2 calls: one for the user's input, one for the error message.
-      expect(mockAddItem).toHaveBeenCalledTimes(2);
-      expect(mockAddItem).toHaveBeenLastCalledWith(
-        {
-          type: MessageType.ERROR,
-          text: 'Unknown command: /nonexistent',
-        },
+        name: 'test',
+        description: 'Builtin version',
+      });
+      const fileCommand = createTestCommand({
+        name: 'test',
+        description: 'File version',
+      });
+
+      const { result } = setupProcessorHook([builtinCommand], [fileCommand]);
+
+      await waitFor(() => {
+        expect(result.current.slashCommands).toHaveLength(1);
+      });
+
+      expect(result.current.slashCommands[0]).toMatchObject({
+        name: 'test',
+        description: 'File version',
+      });
+    });
+  });
+
+  describe('Command Execution', () => {
+    it('should execute a simple command', async () => {
+      const mockAction = vi.fn().mockResolvedValue({
+        type: 'message',
+        messageType: 'info',
+        content: 'Command executed',
+      });
+
+      const testCommand = createTestCommand({
+        name: 'test',
+        action: mockAction,
+      });
+
+      const { result } = setupProcessorHook([testCommand]);
+
+      await waitFor(() => {
+        expect(result.current.slashCommands).toHaveLength(1);
+      });
+
+      const commandResult = await result.current.handleSlashCommand('/test');
+
+      expect(mockAddItem).toHaveBeenCalledWith(
+        { type: MessageType.USER, text: '/test' },
         expect.any(Number),
       );
-    });
-
-    it('should display help for a parent command invoked without a subcommand', async () => {
-      const parentCommand: SlashCommand = {
-        name: 'parent',
-        description: 'a parent command',
-        kind: CommandKind.BUILT_IN,
-        subCommands: [
-          {
-            name: 'child1',
-            description: 'First child.',
-            kind: CommandKind.BUILT_IN,
+
+      expect(mockAction).toHaveBeenCalledWith(
+        expect.objectContaining({
+          invocation: {
+            raw: '/test',
+            name: 'test',
+            args: '',
           },
-        ],
-      };
-      const result = setupProcessorHook([parentCommand]);
-      await waitFor(() => expect(result.current.slashCommands).toHaveLength(1));
-
-      await act(async () => {
-        await result.current.handleSlashCommand('/parent');
-      });
-
-      expect(mockAddItem).toHaveBeenCalledTimes(2);
-      expect(mockAddItem).toHaveBeenLastCalledWith(
-        {
-          type: MessageType.INFO,
-          text: expect.stringContaining(
-            "Command '/parent' requires a subcommand.",
-          ),
-        },
-        expect.any(Number),
-      );
-    });
-
-    it('should correctly find and execute a nested subcommand', async () => {
-      const childAction = vi.fn();
-      const parentCommand: SlashCommand = {
-        name: 'parent',
-        description: 'a parent command',
-        kind: CommandKind.BUILT_IN,
-        subCommands: [
-          {
-            name: 'child',
-            description: 'a child command',
-            kind: CommandKind.BUILT_IN,
-            action: childAction,
+        }),
+        '',
+      );
+
+      expect(commandResult).toEqual({ type: 'handled' });
+    });
+
+    it('should handle command with arguments', async () => {
+      const mockAction = vi.fn();
+      const testCommand = createTestCommand({
+        name: 'echo',
+        action: mockAction,
+      });
+
+      const { result } = setupProcessorHook([testCommand]);
+
+      await waitFor(() => {
+        expect(result.current.slashCommands).toHaveLength(1);
+      });
+
+      await result.current.handleSlashCommand('/echo hello world');
+
+      expect(mockAction).toHaveBeenCalledWith(
+        expect.objectContaining({
+          invocation: {
+            raw: '/echo hello world',
+            name: 'echo',
+            args: 'hello world',
           },
-        ],
-      };
-      const result = setupProcessorHook([parentCommand]);
-      await waitFor(() => expect(result.current.slashCommands).toHaveLength(1));
-
-      await act(async () => {
-        await result.current.handleSlashCommand('/parent child with args');
-      });
-
-      expect(childAction).toHaveBeenCalledTimes(1);
-
-      expect(childAction).toHaveBeenCalledWith(
-        expect.objectContaining({
-          services: expect.objectContaining({
-            config: mockConfig,
-          }),
-          ui: expect.objectContaining({
-            addItem: mockAddItem,
-          }),
-        }),
-        'with args',
-      );
-    });
-  });
-
-  describe('Action Result Handling', () => {
-    it('should handle "dialog: help" action', async () => {
-      const command = createTestCommand({
-        name: 'helpcmd',
-        action: vi.fn().mockResolvedValue({ type: 'dialog', dialog: 'help' }),
-      });
-      const result = setupProcessorHook([command]);
-      await waitFor(() => expect(result.current.slashCommands).toHaveLength(1));
-
-      await act(async () => {
-        await result.current.handleSlashCommand('/helpcmd');
-      });
-
-      expect(mockSetShowHelp).toHaveBeenCalledWith(true);
-    });
-
-    it('should handle "load_history" action', async () => {
-      const command = createTestCommand({
-        name: 'load',
-        action: vi.fn().mockResolvedValue({
-          type: 'load_history',
-          history: [{ type: MessageType.USER, text: 'old prompt' }],
-          clientHistory: [{ role: 'user', parts: [{ text: 'old prompt' }] }],
-        }),
-      });
-      const result = setupProcessorHook([command]);
-      await waitFor(() => expect(result.current.slashCommands).toHaveLength(1));
-
-      await act(async () => {
-        await result.current.handleSlashCommand('/load');
-      });
-
-      expect(mockClearItems).toHaveBeenCalledTimes(1);
-      expect(mockAddItem).toHaveBeenCalledWith(
-        { type: 'user', text: 'old prompt' },
-        expect.any(Number),
-      );
-    });
-
-    describe('with fake timers', () => {
-      // This test needs to let the async `waitFor` complete with REAL timers
-      // before switching to FAKE timers to test setTimeout.
-      it('should handle a "quit" action', async () => {
-        const quitAction = vi
-          .fn()
-          .mockResolvedValue({ type: 'quit', messages: [] });
-        const command = createTestCommand({
-          name: 'exit',
-          action: quitAction,
-        });
-        const result = setupProcessorHook([command]);
-
-        await waitFor(() =>
-          expect(result.current.slashCommands).toHaveLength(1),
-        );
-
-        vi.useFakeTimers();
-
-        try {
-          await act(async () => {
-            await result.current.handleSlashCommand('/exit');
-          });
-
-          await act(async () => {
-            await vi.advanceTimersByTimeAsync(200);
-          });
-
-          expect(mockSetQuittingMessages).toHaveBeenCalledWith([]);
-          expect(mockProcessExit).toHaveBeenCalledWith(0);
-        } finally {
-          vi.useRealTimers();
-        }
-      });
-    });
-
-    it('should handle "submit_prompt" action returned from a file-based command', async () => {
-      const fileCommand = createTestCommand(
-        {
-          name: 'filecmd',
-          description: 'A command from a file',
-          action: async () => ({
-            type: 'submit_prompt',
-            content: 'The actual prompt from the TOML file.',
-          }),
-        },
-        CommandKind.FILE,
-      );
-
-      const result = setupProcessorHook([], [fileCommand]);
-      await waitFor(() => expect(result.current.slashCommands).toHaveLength(1));
-
-      let actionResult;
-      await act(async () => {
-        actionResult = await result.current.handleSlashCommand('/filecmd');
-      });
-
-      expect(actionResult).toEqual({
-        type: 'submit_prompt',
-        content: 'The actual prompt from the TOML file.',
-      });
-
-      expect(mockAddItem).toHaveBeenCalledWith(
-        { type: MessageType.USER, text: '/filecmd' },
-        expect.any(Number),
-      );
-    });
-  });
-
-  describe('Command Parsing and Matching', () => {
-    it('should be case-sensitive', async () => {
-      const command = createTestCommand({ name: 'test' });
-      const result = setupProcessorHook([command]);
-      await waitFor(() => expect(result.current.slashCommands).toHaveLength(1));
-
-      await act(async () => {
-        // Use uppercase when command is lowercase
-        await result.current.handleSlashCommand('/Test');
-      });
-
-      // It should fail and call addItem with an error
+        }),
+        'hello world',
+      );
+    });
+
+    it('should handle unknown commands', async () => {
+      const { result } = setupProcessorHook([]);
+
+      await waitFor(() => {
+        expect(result.current.slashCommands).toHaveLength(0);
+      });
+
+      const commandResult = await result.current.handleSlashCommand('/unknown');
+
       expect(mockAddItem).toHaveBeenCalledWith(
         {
           type: MessageType.ERROR,
-          text: 'Unknown command: /Test',
+          text: 'Unknown command: /unknown',
         },
         expect.any(Number),
       );
-    });
-
-    it('should correctly match an altName', async () => {
-      const action = vi.fn();
-      const command = createTestCommand({
-        name: 'main',
-        altNames: ['alias'],
-        description: 'a command with an alias',
-        action,
-      });
-      const result = setupProcessorHook([command]);
-      await waitFor(() => expect(result.current.slashCommands).toHaveLength(1));
-
-      await act(async () => {
-        await result.current.handleSlashCommand('/alias');
-      });
-
-      expect(action).toHaveBeenCalledTimes(1);
-      expect(mockAddItem).not.toHaveBeenCalledWith(
-        expect.objectContaining({ type: MessageType.ERROR }),
-      );
-    });
-
-    it('should handle extra whitespace around the command', async () => {
-      const action = vi.fn();
-      const command = createTestCommand({ name: 'test', action });
-      const result = setupProcessorHook([command]);
-      await waitFor(() => expect(result.current.slashCommands).toHaveLength(1));
-
-      await act(async () => {
-        await result.current.handleSlashCommand('  /test  with-args  ');
-      });
-
-      expect(action).toHaveBeenCalledWith(expect.anything(), 'with-args');
-    });
-
-    it('should handle `?` as a command prefix', async () => {
-      const action = vi.fn();
-      const command = createTestCommand({ name: 'help', action });
-      const result = setupProcessorHook([command]);
-      await waitFor(() => expect(result.current.slashCommands).toHaveLength(1));
-
-      await act(async () => {
-        await result.current.handleSlashCommand('?help');
-      });
-
-      expect(action).toHaveBeenCalledTimes(1);
-    });
-  });
-
-  describe('Command Precedence', () => {
-    it('should prioritize a command with a primary name over a command with a matching alias', async () => {
-      const quitAction = vi.fn();
-      const exitAction = vi.fn();
-
+
+      expect(commandResult).toEqual({ type: 'handled' });
+    });
+
+    it('should return false for non-command input', async () => {
+      const { result } = setupProcessorHook([]);
+
+      const commandResult = await result.current.handleSlashCommand(
+        'not a command',
+      );
+
+      expect(commandResult).toBe(false);
+      expect(mockAddItem).not.toHaveBeenCalled();
+    });
+  });
+
+  describe('Dialog Commands', () => {
+    it('should open help dialog', async () => {
+      const helpCommand = createTestCommand({
+        name: 'help',
+        action: () => ({ type: 'dialog', dialog: 'help' }),
+      });
+
+      const { result } = setupProcessorHook([helpCommand]);
+
+      await waitFor(() => {
+        expect(result.current.slashCommands).toHaveLength(1);
+      });
+
+      await result.current.handleSlashCommand('/help');
+
+      expect(mockSetShowHelp).toHaveBeenCalledWith(true);
+    });
+
+    it('should open auth dialog', async () => {
+      const authCommand = createTestCommand({
+        name: 'auth',
+        action: () => ({ type: 'dialog', dialog: 'auth' }),
+      });
+
+      const { result } = setupProcessorHook([authCommand]);
+
+      await waitFor(() => {
+        expect(result.current.slashCommands).toHaveLength(1);
+      });
+
+      await result.current.handleSlashCommand('/auth');
+
+      expect(mockOpenAuthDialog).toHaveBeenCalled();
+    });
+  });
+
+  describe('Special Command Actions', () => {
+    it('should handle quit command', async () => {
       const quitCommand = createTestCommand({
         name: 'quit',
-        altNames: ['exit'],
-        action: quitAction,
-      });
-
-      const exitCommand = createTestCommand(
+        action: () => ({
+          type: 'quit',
+          messages: [{ id: '1', type: 'quit', duration: '1s' }],
+        }),
+      });
+
+      const { result } = setupProcessorHook([quitCommand]);
+
+      await waitFor(() => {
+        expect(result.current.slashCommands).toHaveLength(1);
+      });
+
+      await act(async () => {
+        await result.current.handleSlashCommand('/quit');
+      });
+
+      expect(mockSetQuittingMessages).toHaveBeenCalledWith([
+        { id: '1', type: 'quit', duration: '1s' },
+      ]);
+
+      await waitFor(() => {
+        expect(mockProcessExit).toHaveBeenCalledWith(0);
+      });
+    });
+
+    it('should handle tool scheduling', async () => {
+      const toolCommand = createTestCommand({
+        name: 'tool',
+        action: () => ({
+          type: 'tool',
+          toolName: 'test_tool',
+          toolArgs: { arg: 'value' },
+        }),
+      });
+
+      const { result } = setupProcessorHook([toolCommand]);
+
+      await waitFor(() => {
+        expect(result.current.slashCommands).toHaveLength(1);
+      });
+
+      const commandResult = await result.current.handleSlashCommand('/tool');
+
+      expect(commandResult).toEqual({
+        type: 'schedule_tool',
+        toolName: 'test_tool',
+        toolArgs: { arg: 'value' },
+      });
+    });
+
+    it('should handle submit prompt', async () => {
+      const submitCommand = createTestCommand({
+        name: 'submit',
+        action: () => ({
+          type: 'submit_prompt',
+          content: 'Generated prompt',
+        }),
+      });
+
+      const { result } = setupProcessorHook([submitCommand]);
+
+      await waitFor(() => {
+        expect(result.current.slashCommands).toHaveLength(1);
+      });
+
+      const commandResult = await result.current.handleSlashCommand('/submit');
+
+      expect(commandResult).toEqual({
+        type: 'submit_prompt',
+        content: 'Generated prompt',
+      });
+    });
+  });
+
+  describe('Subcommands', () => {
+    it('should execute subcommands', async () => {
+      const subAction = vi.fn().mockResolvedValue({
+        type: 'message',
+        messageType: 'info',
+        content: 'Subcommand executed',
+      });
+
+      const parentCommand = createTestCommand({
+        name: 'parent',
+        subCommands: [
+          createTestCommand({
+            name: 'sub',
+            action: subAction,
+          }),
+        ],
+      });
+
+      const { result } = setupProcessorHook([parentCommand]);
+
+      await waitFor(() => {
+        expect(result.current.slashCommands).toHaveLength(1);
+      });
+
+      await result.current.handleSlashCommand('/parent sub arg1 arg2');
+
+      expect(subAction).toHaveBeenCalledWith(
+        expect.objectContaining({
+          invocation: {
+            raw: '/parent sub arg1 arg2',
+            name: 'sub',
+            args: 'arg1 arg2',
+          },
+        }),
+        'arg1 arg2',
+      );
+    });
+
+    it('should show help for parent command without subcommand', async () => {
+      const parentCommand = createTestCommand({
+        name: 'parent',
+        subCommands: [
+          createTestCommand({ name: 'sub1', description: 'First sub' }),
+          createTestCommand({ name: 'sub2', description: 'Second sub' }),
+        ],
+      });
+
+      const { result } = setupProcessorHook([parentCommand]);
+
+      await waitFor(() => {
+        expect(result.current.slashCommands).toHaveLength(1);
+      });
+
+      await result.current.handleSlashCommand('/parent');
+
+      expect(mockAddItem).toHaveBeenCalledWith(
         {
-          name: 'exit',
-          action: exitAction,
+          type: MessageType.INFO,
+          text: expect.stringContaining("Command '/parent' requires a subcommand"),
         },
-        CommandKind.FILE,
-      );
-
-      // The order of commands in the final loaded array is not guaranteed,
-      // so the test must work regardless of which comes first.
-      const result = setupProcessorHook([quitCommand], [exitCommand]);
-
-      await waitFor(() => {
-        expect(result.current.slashCommands).toHaveLength(2);
-      });
-
-      await act(async () => {
-        await result.current.handleSlashCommand('/exit');
-      });
-
-      // The action for the command whose primary name is 'exit' should be called.
-      expect(exitAction).toHaveBeenCalledTimes(1);
-      // The action for the command that has 'exit' as an alias should NOT be called.
-      expect(quitAction).not.toHaveBeenCalled();
-    });
-
-    it('should add an overridden command to the history', async () => {
-      const quitCommand = createTestCommand({
-        name: 'quit',
-        altNames: ['exit'],
-        action: vi.fn(),
-      });
-      const exitCommand = createTestCommand(
-        { name: 'exit', action: vi.fn() },
-        CommandKind.FILE,
-      );
-
-      const result = setupProcessorHook([quitCommand], [exitCommand]);
-      await waitFor(() => expect(result.current.slashCommands).toHaveLength(2));
-
-      await act(async () => {
-        await result.current.handleSlashCommand('/exit');
-      });
-
-      // It should be added to the history.
-      expect(mockAddItem).toHaveBeenCalledWith(
-        { type: MessageType.USER, text: '/exit' },
         expect.any(Number),
       );
     });
   });
 
-  describe('Lifecycle', () => {
-    it('should abort command loading when the hook unmounts', async () => {
-      const abortSpy = vi.spyOn(AbortController.prototype, 'abort');
-      const { unmount } = renderHook(() =>
-        useSlashCommandProcessor(
-          mockConfig,
-          mockSettings,
-          mockAddItem,
-          mockClearItems,
-          mockLoadHistory,
-          vi.fn(), // refreshStatic
-          mockSetShowHelp,
-          vi.fn(), // onDebugMessage
-          vi.fn(), // openThemeDialog
-          mockOpenAuthDialog,
-          vi.fn(), // openEditorDialog
-          vi.fn(), // toggleCorgiMode
-          mockSetQuittingMessages,
-          vi.fn(), // openPrivacyNotice
-        ),
-      );
-
-      unmount();
-
-      expect(abortSpy).toHaveBeenCalledTimes(1);
+  describe('Alias Support', () => {
+    it('should execute command using alias', async () => {
+      const mockAction = vi.fn();
+      const aliasCommand = createTestCommand({
+        name: 'status',
+        altNames: ['s', 'stat'],
+        action: mockAction,
+      });
+
+      const { result } = setupProcessorHook([aliasCommand]);
+
+      await waitFor(() => {
+        expect(result.current.slashCommands).toHaveLength(1);
+      });
+
+      await result.current.handleSlashCommand('/s');
+
+      expect(mockAction).toHaveBeenCalledWith(
+        expect.objectContaining({
+          invocation: {
+            raw: '/s',
+            name: 'status',
+            args: '',
+          },
+        }),
+        '',
+      );
     });
   });
 });