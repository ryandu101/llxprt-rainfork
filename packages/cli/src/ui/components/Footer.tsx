--- conflicted
+++ resolved
@@ -23,10 +23,7 @@
   showErrorDetails: boolean;
   showMemoryUsage?: boolean;
   promptTokenCount: number;
-<<<<<<< HEAD
-=======
   isPaidMode?: boolean;
->>>>>>> c0e2903a
 }
 
 export const Footer: React.FC<FooterProps> = ({
@@ -40,10 +37,7 @@
   showErrorDetails,
   showMemoryUsage,
   promptTokenCount,
-<<<<<<< HEAD
-=======
   isPaidMode,
->>>>>>> c0e2903a
 }) => {
   const limit = tokenLimit(model);
   const percentage = promptTokenCount / limit;
