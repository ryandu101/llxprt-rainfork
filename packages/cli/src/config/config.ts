/**
 * @license
 * Copyright 2025 Google LLC
 * SPDX-License-Identifier: Apache-2.0
 */

import * as fs from 'fs';
import * as path from 'path';
import { homedir } from 'node:os';
import yargs from 'yargs/yargs';
import { hideBin } from 'yargs/helpers';
import process from 'node:process';
import { mcpCommand } from '../commands/mcp.js';
import {
  Config,
  loadServerHierarchicalMemory,
  setLlxprtMdFilename as setServerGeminiMdFilename,
  getCurrentLlxprtMdFilename,
  ApprovalMode,
  DEFAULT_GEMINI_MODEL,
  DEFAULT_GEMINI_EMBEDDING_MODEL,
  DEFAULT_MEMORY_FILE_FILTERING_OPTIONS,
  FileDiscoveryService,
  TelemetryTarget,
  FileFilteringOptions,
  IdeClient,
  ProfileManager,
  ShellTool,
  EditTool,
  WriteFileTool,
} from '@vybestack/llxprt-code-core';
import { Settings } from './settings.js';

import { Extension, annotateActiveExtensions } from './extension.js';
import { getCliVersion } from '../utils/version.js';
import { loadSandboxConfig } from './sandboxConfig.js';
import * as dotenv from 'dotenv';
import * as os from 'node:os';
import { resolvePath } from '../utils/resolvePath.js';

const LLXPRT_DIR = '.llxprt';

// Simple console logger for now - replace with actual logger if available
const logger = {
  debug: (...args: unknown[]) => console.debug('[DEBUG]', ...args),
  warn: (...args: unknown[]) => console.warn('[WARN]', ...args),
  error: (...args: unknown[]) => console.error('[ERROR]', ...args),
};

export interface CliArgs {
  model: string | undefined;
  sandbox: boolean | string | undefined;
  sandboxImage: string | undefined;
  debug: boolean | undefined;
  prompt: string | undefined;
  promptInteractive: string | undefined;
  allFiles: boolean | undefined;
  all_files: boolean | undefined;
  showMemoryUsage: boolean | undefined;
  show_memory_usage: boolean | undefined;
  yolo: boolean | undefined;
  telemetry: boolean | undefined;
  checkpointing: boolean | undefined;
  telemetryTarget: string | undefined;
  telemetryOtlpEndpoint: string | undefined;
  telemetryLogPrompts: boolean | undefined;
  telemetryOutfile: string | undefined;
  allowedMcpServerNames: string[] | undefined;
  experimentalAcp: boolean | undefined;
  extensions: string[] | undefined;
  listExtensions: boolean | undefined;
  provider: string | undefined;
  ideModeFeature: boolean | undefined;
  key: string | undefined;
  keyfile: string | undefined;
  baseurl: string | undefined;
  proxy: string | undefined;
  includeDirectories: string[] | undefined;
  profileLoad: string | undefined;
  loadMemoryFromIncludeDirectories: boolean | undefined;
}

export async function parseArguments(): Promise<CliArgs> {
  const yargsInstance = yargs(hideBin(process.argv))
    .scriptName('gemini')
    .usage(
      '$0 [options]',
      'Gemini CLI - Launch an interactive CLI, use -p/--prompt for non-interactive mode',
    )
    .option('model', {
      alias: 'm',
      type: 'string',
      description: `Model`,
      // Don't set default here, handle it in loadCliConfig
    })
    .option('prompt', {
      alias: 'p',
      type: 'string',
      description: 'Prompt. Appended to input on stdin (if any).',
    })
    .option('prompt-interactive', {
      alias: 'i',
      type: 'string',
      description:
        'Execute the provided prompt and continue in interactive mode',
    })
    .option('sandbox', {
      alias: 's',
      type: 'boolean',
      description: 'Run in sandbox?',
    })
    .option('sandbox-image', {
      type: 'string',
      description: 'Sandbox image URI.',
    })
    .option('debug', {
      alias: 'd',
      type: 'boolean',
      description: 'Run in debug mode?',
      default: false,
    })
    .option('all-files', {
      alias: ['a'],
      type: 'boolean',
      description: 'Include ALL files in context?',
      default: false,
    })
    .option('all_files', {
      type: 'boolean',
      description: 'Include ALL files in context?',
      default: false,
    })
    .deprecateOption(
      'all_files',
      'Use --all-files instead. We will be removing --all_files in the coming weeks.',
    )
    .option('show-memory-usage', {
      type: 'boolean',
      description: 'Show memory usage in status bar',
      default: false,
    })
    .option('show_memory_usage', {
      type: 'boolean',
      description: 'Show memory usage in status bar',
      default: false,
    })
    .deprecateOption(
      'show_memory_usage',
      'Use --show-memory-usage instead. We will be removing --show_memory_usage in the coming weeks.',
    )
    .option('yolo', {
      alias: 'y',
      type: 'boolean',
      description:
        'Automatically accept all actions (aka YOLO mode, see https://www.youtube.com/watch?v=xvFZjo5PgG0 for more details)?',
      default: false,
    })
    .option('telemetry', {
      type: 'boolean',
      description:
        'Enable telemetry? This flag specifically controls if telemetry is sent. Other --telemetry-* flags set specific values but do not enable telemetry on their own.',
    })
    .option('telemetry-target', {
      type: 'string',
      choices: ['local', 'gcp'],
      description:
        'Set the telemetry target (local or gcp). Overrides settings files.',
    })
    .option('telemetry-otlp-endpoint', {
      type: 'string',
      description:
        'Set the OTLP endpoint for telemetry. Overrides environment variables and settings files.',
    })
    .option('telemetry-log-prompts', {
      type: 'boolean',
      description:
        'Enable or disable logging of user prompts for telemetry. Overrides settings files.',
    })
    .option('telemetry-outfile', {
      type: 'string',
      description: 'Redirect all telemetry output to the specified file.',
    })
    .option('checkpointing', {
      alias: 'c',
      type: 'boolean',
      description: 'Enables checkpointing of file edits',
      default: false,
    })
    .option('experimental-acp', {
      type: 'boolean',
      description: 'Starts the agent in ACP mode',
    })
    .option('allowed-mcp-server-names', {
      type: 'array',
      string: true,
      description: 'Allowed MCP server names',
    })
    .option('extensions', {
      alias: 'e',
      type: 'array',
      string: true,
      description:
        'A list of extensions to use. If not provided, all extensions are used.',
    })
    .option('list-extensions', {
      alias: 'l',
      type: 'boolean',
      description: 'List all available extensions and exit.',
    })
    .option('provider', {
      type: 'string',
      description: 'The provider to use.',
      // Don't set default here, handle it in loadCliConfig
    })
    .option('ide-mode', {
      type: 'boolean',
      description: 'Run in IDE mode?',
    })
    .option('ide-mode-feature', {
      type: 'boolean',
      description: 'Enable IDE mode feature flag?',
    })
    .option('key', {
      type: 'string',
      description: 'API key for the current provider',
    })
    .option('keyfile', {
      type: 'string',
      description: 'Path to file containing API key for the current provider',
    })
    .option('baseurl', {
      type: 'string',
      description: 'Base URL for the current provider',
    })
    .option('proxy', {
      type: 'string',
      description:
        'Proxy for gemini client, like schema://user:password@host:port',
    })
    .option('include-directories', {
      type: 'array',
      string: true,
      description:
        'Additional directories to include in the workspace (comma-separated or multiple --include-directories)',
      coerce: (dirs: string[]) =>
        // Handle comma-separated values
        dirs.flatMap((dir) => dir.split(',').map((d) => d.trim())),
    })
    .option('profile-load', {
      type: 'string',
      description: 'Load a saved profile configuration on startup',
    })
    .option('load-memory-from-include-directories', {
      type: 'boolean',
      description:
        'If true, when refreshing memory, LLXPRT.md files should be loaded from all directories that are added. If false, LLXPRT.md files should only be loaded from the primary working directory.',
      default: false,
    })
    // Register MCP subcommands
    .command(mcpCommand)
    .version(await getCliVersion()) // This will enable the --version flag based on package.json
    .alias('v', 'version')
    .help()
    .alias('h', 'help')
    .strict()
    .check((argv) => {
      if (argv.prompt && argv.promptInteractive) {
        throw new Error(
          'Cannot use both --prompt (-p) and --prompt-interactive (-i) together',
        );
      }
      return true;
    });

  yargsInstance.wrap(yargsInstance.terminalWidth());
  const result = yargsInstance.parseSync();

  // The import format is now only controlled by settings.memoryImportFormat
  // We no longer accept it as a CLI argument
  return result as CliArgs;
}

// This function is now a thin wrapper around the server's implementation.
// It's kept in the CLI for now as App.tsx directly calls it for memory refresh.
// TODO: Consider if App.tsx should get memory via a server call or if Config should refresh itself.
export async function loadHierarchicalLlxprtMemory(
  currentWorkingDirectory: string,
  includeDirectoriesToReadGemini: readonly string[] = [],
  debugMode: boolean,
  fileService: FileDiscoveryService,
  settings: Settings,
  extensionContextFilePaths: string[] = [],
  memoryImportFormat: 'flat' | 'tree' = 'tree',
  fileFilteringOptions?: FileFilteringOptions,
): Promise<{ memoryContent: string; fileCount: number }> {
  // FIX: Use real, canonical paths for a reliable comparison to handle symlinks.
  const realCwd = fs.realpathSync(path.resolve(currentWorkingDirectory));
  const realHome = fs.realpathSync(path.resolve(homedir()));
  const isHomeDirectory = realCwd === realHome;

  // If it is the home directory, pass an empty string to the core memory
  // function to signal that it should skip the workspace search.
  const effectiveCwd = isHomeDirectory ? '' : currentWorkingDirectory;

  if (debugMode) {
    logger.debug(
      `CLI: Delegating hierarchical memory load to server for CWD: ${currentWorkingDirectory} (memoryImportFormat: ${memoryImportFormat})`,
    );
  }

  // Directly call the server function with the corrected path.
  return loadServerHierarchicalMemory(
    effectiveCwd,
    includeDirectoriesToReadGemini,
    debugMode,
    fileService,
    extensionContextFilePaths,
    memoryImportFormat,
    fileFilteringOptions,
    settings.memoryDiscoveryMaxDirs,
  );
}

export async function loadCliConfig(
  settings: Settings,
  extensions: Extension[],
  sessionId: string,
  argv: CliArgs,
): Promise<Config> {
  // Handle --load flag early to apply profile settings
  let effectiveSettings = settings;
  let profileModel: string | undefined;
  let profileProvider: string | undefined;
  let profileModelParams: Record<string, unknown> | undefined;

  // Check for profile to load - either from CLI arg or default profile setting
  const profileToLoad = argv.profileLoad || settings.defaultProfile;

  if (profileToLoad) {
    try {
      const profileManager = new ProfileManager();
      const profile = await profileManager.loadProfile(profileToLoad);

      // Store profile values to apply after Config creation
      // Only use profile provider/model if --provider is not specified
      profileProvider = argv.provider ? undefined : profile.provider;
      profileModel = argv.provider ? undefined : profile.model;
      profileModelParams = profile.modelParams;

      // Merge ephemeral settings into the settings object
      effectiveSettings = {
        ...settings,
        ...profile.ephemeralSettings,
      } as Settings;

      const tempDebugMode =
        argv.debug ||
        [process.env.DEBUG, process.env.DEBUG_MODE].some(
          (v) => v === 'true' || v === '1',
        ) ||
        false;

      if (tempDebugMode) {
        logger.debug(
          `Loaded profile '${profileToLoad}' with provider: ${profileProvider}, model: ${profileModel}`,
        );
      }
    } catch (error) {
      logger.error(`Failed to load profile '${profileToLoad}': ${error}`);
      // Continue without the profile settings
    }
  }

  // Calculate debugMode after profile settings have been applied
  const debugMode =
    argv.debug ||
    [process.env.DEBUG, process.env.DEBUG_MODE].some(
      (v) => v === 'true' || v === '1',
    ) ||
    false;

  const memoryImportFormat = effectiveSettings.memoryImportFormat || 'tree';
  const ideMode = effectiveSettings.ideMode ?? false;

  const ideModeFeature =
    (argv.ideModeFeature ?? effectiveSettings.ideModeFeature ?? false) &&
    !process.env.SANDBOX;

  const ideClient = IdeClient.getInstance(ideMode && ideModeFeature);

  const folderTrustFeature = settings.folderTrustFeature ?? false;
  const folderTrustSetting = settings.folderTrust ?? false;
  const folderTrust = folderTrustFeature && folderTrustSetting;

  const allExtensions = annotateActiveExtensions(
    extensions,
    argv.extensions || [],
  );

  const activeExtensions = extensions.filter(
    (_, i) => allExtensions[i].isActive,
  );

  // Set the context filename in the server's memoryTool module BEFORE loading memory
  // TODO(b/343434939): This is a bit of a hack. The contextFileName should ideally be passed
  // directly to the Config constructor in core, and have core handle setLlxprtMdFilename.
  // However, loadHierarchicalLlxprtMemory is called *before* createServerConfig.
  if (effectiveSettings.contextFileName) {
    setServerGeminiMdFilename(effectiveSettings.contextFileName);
  } else {
    // Reset to default if not provided in settings.
    setServerGeminiMdFilename(getCurrentLlxprtMdFilename());
  }

  const extensionContextFilePaths = activeExtensions.flatMap(
    (e) => e.contextFiles,
  );

  const fileService = new FileDiscoveryService(process.cwd());

  const fileFiltering = {
    ...DEFAULT_MEMORY_FILE_FILTERING_OPTIONS,
    ...effectiveSettings.fileFiltering,
  };

  const includeDirectories = (effectiveSettings.includeDirectories || [])
    .map(resolvePath)
    .concat((argv.includeDirectories || []).map(resolvePath));

  // Call the (now wrapper) loadHierarchicalLlxprtMemory which calls the server's version
  const { memoryContent, fileCount } = await loadHierarchicalLlxprtMemory(
    process.cwd(),
    effectiveSettings.loadMemoryFromIncludeDirectories ||
      argv.loadMemoryFromIncludeDirectories
      ? includeDirectories
      : [],
    debugMode,
    fileService,
    effectiveSettings,
    extensionContextFilePaths,
    memoryImportFormat,
    fileFiltering,
  );

  let mcpServers = mergeMcpServers(effectiveSettings, activeExtensions);
  const question = argv.promptInteractive || argv.prompt || '';
  const approvalMode =
    argv.yolo || false ? ApprovalMode.YOLO : ApprovalMode.DEFAULT;
  const interactive =
    !!argv.promptInteractive || (process.stdin.isTTY && question.length === 0);
  // In non-interactive and non-yolo mode, exclude interactive built in tools.
  const extraExcludes =
    !interactive && approvalMode !== ApprovalMode.YOLO
      ? [ShellTool.Name, EditTool.Name, WriteFileTool.Name]
      : undefined;

  const excludeTools = mergeExcludeTools(
    effectiveSettings,
    activeExtensions,
    extraExcludes,
  );
  const blockedMcpServers: Array<{ name: string; extensionName: string }> = [];

  if (!argv.allowedMcpServerNames) {
    if (effectiveSettings.allowMCPServers) {
      const allowedNames = new Set(
        effectiveSettings.allowMCPServers.filter(Boolean),
      );
      if (allowedNames.size > 0) {
        mcpServers = Object.fromEntries(
          Object.entries(mcpServers).filter(([key]) => allowedNames.has(key)),
        );
      }
    }

    if (effectiveSettings.excludeMCPServers) {
      const excludedNames = new Set(
        effectiveSettings.excludeMCPServers.filter(Boolean),
      );
      if (excludedNames.size > 0) {
        mcpServers = Object.fromEntries(
          Object.entries(mcpServers).filter(([key]) => !excludedNames.has(key)),
        );
      }
    }
  }

  if (argv.allowedMcpServerNames) {
    const allowedNames = new Set(argv.allowedMcpServerNames.filter(Boolean));
    if (allowedNames.size > 0) {
      mcpServers = Object.fromEntries(
        Object.entries(mcpServers).filter(([key, server]) => {
          const isAllowed = allowedNames.has(key);
          if (!isAllowed) {
            blockedMcpServers.push({
              name: key,
              extensionName: server.extensionName || '',
            });
          }
          return isAllowed;
        }),
      );
    } else {
      blockedMcpServers.push(
        ...Object.entries(mcpServers).map(([key, server]) => ({
          name: key,
          extensionName: server.extensionName || '',
        })),
      );
      mcpServers = {};
    }
  }

  const sandboxConfig = await loadSandboxConfig(effectiveSettings, argv);

  // Handle model selection with proper precedence
  const finalModel =
    argv.model ||
    profileModel ||
    process.env.LLXPRT_DEFAULT_MODEL ||
    process.env.GEMINI_MODEL ||
    DEFAULT_GEMINI_MODEL;

  // Handle provider selection with proper precedence
  const finalProvider =
    argv.provider ||
    profileProvider ||
    process.env.LLXPRT_DEFAULT_PROVIDER ||
    'gemini';

  const config = new Config({
    sessionId,
    embeddingModel: DEFAULT_GEMINI_EMBEDDING_MODEL,
    sandbox: sandboxConfig,
    targetDir: process.cwd(),
    includeDirectories,
    loadMemoryFromIncludeDirectories:
      argv.loadMemoryFromIncludeDirectories ||
      effectiveSettings.loadMemoryFromIncludeDirectories ||
      false,
    debugMode,
    question,
    fullContext: argv.allFiles || argv.all_files || false,
    coreTools: effectiveSettings.coreTools || undefined,
    excludeTools,
    toolDiscoveryCommand: effectiveSettings.toolDiscoveryCommand,
    toolCallCommand: effectiveSettings.toolCallCommand,
    mcpServerCommand: effectiveSettings.mcpServerCommand,
    mcpServers,
    userMemory: memoryContent,
    llxprtMdFileCount: fileCount,
    approvalMode,
    showMemoryUsage:
      argv.showMemoryUsage ||
      argv.show_memory_usage ||
      effectiveSettings.showMemoryUsage ||
      false,
    accessibility: effectiveSettings.accessibility,
    telemetry: {
      enabled: argv.telemetry ?? effectiveSettings.telemetry?.enabled,
      target: (argv.telemetryTarget ??
        effectiveSettings.telemetry?.target) as TelemetryTarget,
      otlpEndpoint:
        argv.telemetryOtlpEndpoint ??
        process.env.OTEL_EXPORTER_OTLP_ENDPOINT ??
        effectiveSettings.telemetry?.otlpEndpoint,
      logPrompts:
        argv.telemetryLogPrompts ?? effectiveSettings.telemetry?.logPrompts,
      outfile: argv.telemetryOutfile ?? effectiveSettings.telemetry?.outfile,
    },
    usageStatisticsEnabled: effectiveSettings.usageStatisticsEnabled ?? true,
    // Git-aware file filtering settings
    fileFiltering: {
      respectGitIgnore: effectiveSettings.fileFiltering?.respectGitIgnore,
      respectLlxprtIgnore: effectiveSettings.fileFiltering?.respectLlxprtIgnore,
      enableRecursiveFileSearch:
        effectiveSettings.fileFiltering?.enableRecursiveFileSearch,
    },
    checkpointing:
      argv.checkpointing || effectiveSettings.checkpointing?.enabled,
    proxy:
      argv.proxy ||
      process.env.HTTPS_PROXY ||
      process.env.https_proxy ||
      process.env.HTTP_PROXY ||
      process.env.http_proxy,
    cwd: process.cwd(),
    fileDiscoveryService: fileService,
    bugCommand: effectiveSettings.bugCommand,
    model: finalModel,
    extensionContextFilePaths,
    maxSessionTurns: effectiveSettings.maxSessionTurns ?? -1,
    experimentalAcp: argv.experimentalAcp || false,
    listExtensions: argv.listExtensions || false,
    activeExtensions: activeExtensions.map((e) => ({
      name: e.config.name,
      version: e.config.version,
    })),
    provider: finalProvider,
    extensions: allExtensions,
    blockedMcpServers,
    noBrowser: !!process.env.NO_BROWSER,
    summarizeToolOutput: effectiveSettings.summarizeToolOutput,
    ideMode,
    ideModeFeature,
    ideClient,
    chatCompression: settings.chatCompression,
    folderTrustFeature,
<<<<<<< HEAD
    interactive,
    folderTrust,
=======
    shellReplacement: effectiveSettings.shellReplacement,
>>>>>>> 854bc1f4
  });

  const enhancedConfig = config;

  // Apply ephemeral settings from profile if loaded
  if (profileToLoad && effectiveSettings) {
    // Extract ephemeral settings that were merged from the profile
    const ephemeralKeys = [
      'auth-key',
      'auth-keyfile',
      'context-limit',
      'compression-threshold',
      'base-url',
      'tool-format',
      'api-version',
      'custom-headers',
      'shell-replacement',
    ];

    for (const key of ephemeralKeys) {
      const value = (effectiveSettings as Record<string, unknown>)[key];
      if (value !== undefined) {
        enhancedConfig.setEphemeralSetting(key, value);
      }
    }
  }

  // Store profile model params on the config for later application
  if (profileModelParams) {
    // Attach profile params to config object with proper typing
    const configWithProfile = enhancedConfig as Config & {
      _profileModelParams?: Record<string, unknown>;
    };
    configWithProfile._profileModelParams = profileModelParams;
  }

  return enhancedConfig;
}

function mergeMcpServers(settings: Settings, extensions: Extension[]) {
  const mcpServers = { ...(settings.mcpServers || {}) };
  for (const extension of extensions) {
    Object.entries(extension.config.mcpServers || {}).forEach(
      ([key, server]) => {
        if (mcpServers[key]) {
          logger.warn(
            `Skipping extension MCP config for server with key "${key}" as it already exists.`,
          );
          return;
        }
        mcpServers[key] = {
          ...server,
          extensionName: extension.config.name,
        };
      },
    );
  }
  return mcpServers;
}

function mergeExcludeTools(
  settings: Settings,
  extensions: Extension[],
  extraExcludes?: string[] | undefined,
): string[] {
  const allExcludeTools = new Set([
    ...(settings.excludeTools || []),
    ...(extraExcludes || []),
  ]);
  for (const extension of extensions) {
    for (const tool of extension.config.excludeTools || []) {
      allExcludeTools.add(tool);
    }
  }
  return [...allExcludeTools];
}

function findEnvFile(startDir: string): string | null {
  let currentDir = path.resolve(startDir);
  while (true) {
    // prefer gemini-specific .env under LLXPRT_DIR
    const geminiEnvPath = path.join(currentDir, LLXPRT_DIR, '.env');
    if (fs.existsSync(geminiEnvPath)) {
      return geminiEnvPath;
    }
    const envPath = path.join(currentDir, '.env');
    if (fs.existsSync(envPath)) {
      return envPath;
    }
    const parentDir = path.dirname(currentDir);
    if (parentDir === currentDir || !parentDir) {
      // check .env under home as fallback, again preferring gemini-specific .env
      const homeGeminiEnvPath = path.join(os.homedir(), LLXPRT_DIR, '.env');
      if (fs.existsSync(homeGeminiEnvPath)) {
        return homeGeminiEnvPath;
      }
      const homeEnvPath = path.join(os.homedir(), '.env');
      if (fs.existsSync(homeEnvPath)) {
        return homeEnvPath;
      }
      return null;
    }
    currentDir = parentDir;
  }
}

export function loadEnvironment(): void {
  const envFilePath = findEnvFile(process.cwd());
  if (envFilePath) {
    dotenv.config({ path: envFilePath, quiet: true });
  }
}<|MERGE_RESOLUTION|>--- conflicted
+++ resolved
@@ -606,12 +606,9 @@
     ideClient,
     chatCompression: settings.chatCompression,
     folderTrustFeature,
-<<<<<<< HEAD
     interactive,
     folderTrust,
-=======
     shellReplacement: effectiveSettings.shellReplacement,
->>>>>>> 854bc1f4
   });
 
   const enhancedConfig = config;
