--- conflicted
+++ resolved
@@ -115,11 +115,7 @@
 /**
  * Detects the type of file based on extension and content.
  * @param filePath Path to the file.
-<<<<<<< HEAD
- * @returns 'text', 'image', 'pdf', 'audio', 'video', 'binary', or 'svg'.
-=======
  * @returns Promise that resolves to 'text', 'image', 'pdf', 'audio', 'video', 'binary' or 'svg'.
->>>>>>> 3a224d49
  */
 export async function detectFileType(
   filePath: string,
