--- conflicted
+++ resolved
@@ -470,7 +470,6 @@
         return turn;
       }
 
-<<<<<<< HEAD
       // Only check next speaker for Gemini provider
       const contentGenConfig = this.config.getContentGeneratorConfig();
       const providerManager = contentGenConfig?.providerManager;
@@ -479,27 +478,13 @@
         const nextSpeakerCheck = await checkNextSpeaker(
           this.getChat(),
           this,
-=======
-      const nextSpeakerCheck = await checkNextSpeaker(
-        this.getChat(),
-        this,
-        signal,
-      );
-      if (nextSpeakerCheck?.next_speaker === 'model') {
-        logFlashDecidedToContinue(
-          this.config,
-          new FlashDecidedToContinueEvent(prompt_id),
-        );
-        const nextRequest = [{ text: 'Please continue.' }];
-        // This recursive call's events will be yielded out, but the final
-        // turn object will be from the top-level call.
-        yield* this.sendMessageStream(
-          nextRequest,
->>>>>>> 3a224d49
           signal,
-          providerName,
         );
         if (nextSpeakerCheck?.next_speaker === 'model') {
+          logFlashDecidedToContinue(
+            this.config,
+            new FlashDecidedToContinueEvent(prompt_id),
+          );
           const nextRequest = [{ text: 'Please continue.' }];
           // This recursive call's events will be yielded out, but the final
           // turn object will be from the top-level call.
@@ -795,13 +780,9 @@
   }
 
   /**
-<<<<<<< HEAD
-   * Handles fallback model when persistent 429 errors occur.
-   * Uses a fallback handler if provided by the config, otherwise returns null.
-=======
    * Handles falling back to Flash model when persistent 429 errors occur for OAuth users.
    * Uses a fallback handler if provided by the config; otherwise, returns null.
->>>>>>> 3a224d49
+   * Note: This only applies to OAuth users with Gemini models, not for other providers.
    */
   private async handleFlashFallback(
     authType?: string,
